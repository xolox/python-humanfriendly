#!/usr/bin/env python
# vim: fileencoding=utf-8 :

# Tests for the `humanfriendly' package.
#
# Author: Peter Odding <peter.odding@paylogic.eu>
<<<<<<< HEAD
# Last Change: September 28, 2016
=======
# Last Change: June 29, 2016
>>>>>>> a54b07a9
# URL: https://humanfriendly.readthedocs.org

"""Test suite for the `humanfriendly` package."""

# Standard library modules.
import logging
import math
import os
import random
import string
import sys
import time
import unittest

# Modules included in our package.
import humanfriendly
from humanfriendly import cli, prompts
from humanfriendly import compact, dedent, trim_empty_lines
from humanfriendly.compat import StringIO
from humanfriendly.prompts import (
    TooManyInvalidReplies,
    prompt_for_confirmation,
    prompt_for_choice,
    prompt_for_input,
)
from humanfriendly.sphinx import (
    setup,
    special_methods_callback,
    usage_message_callback,
)
from humanfriendly.tables import (
    format_pretty_table,
    format_robust_table,
    format_smart_table,
)
from humanfriendly.terminal import (
    ANSI_CSI,
    ANSI_RESET,
    ANSI_SGR,
    ansi_strip,
    ansi_style,
    ansi_width,
    ansi_wrap,
    connected_to_terminal,
    find_terminal_size,
    show_pager,
    terminal_supports_colors,
)
from humanfriendly.usage import (
    find_meta_variables,
    format_usage,
    parse_usage,
    render_usage,
)

# Test dependencies.
from capturer import CaptureOutput


class HumanFriendlyTestCase(unittest.TestCase):

    """Container for the `humanfriendly` test suite."""

    def setUp(self):
        """Configure logging to the terminal."""
        try:
            import coloredlogs
            coloredlogs.install(level=logging.DEBUG)
        except ImportError:
            logging.basicConfig(
                level=logging.DEBUG,
                format='%(asctime)s %(name)s[%(process)d] %(levelname)s %(message)s',
                datefmt='%Y-%m-%d %H:%M:%S')

    def test_compact(self):
        """Test :func:`humanfriendly.text.compact()`."""
        assert compact(' a \n\n b ') == 'a b'
        assert compact('''
            %s template notation
        ''', 'Simple') == 'Simple template notation'
        assert compact('''
            More {type} template notation
        ''', type='readable') == 'More readable template notation'

    def test_dedent(self):
        """Test :func:`humanfriendly.text.dedent()`."""
        assert dedent('\n line 1\n  line 2\n\n') == 'line 1\n line 2\n'
        assert dedent('''
            Dedented, %s text
        ''', 'interpolated') == 'Dedented, interpolated text\n'
        assert dedent('''
            Dedented, {op} text
        ''', op='formatted') == 'Dedented, formatted text\n'

    def test_pluralization(self):
        """Test :func:`humanfriendly.pluralize()`."""
        self.assertEqual('1 word', humanfriendly.pluralize(1, 'word'))
        self.assertEqual('2 words', humanfriendly.pluralize(2, 'word'))
        self.assertEqual('1 box', humanfriendly.pluralize(1, 'box', 'boxes'))
        self.assertEqual('2 boxes', humanfriendly.pluralize(2, 'box', 'boxes'))

    def test_boolean_coercion(self):
        """Test :func:`humanfriendly.coerce_boolean()`."""
        for value in [True, 'TRUE', 'True', 'true', 'on', 'yes', '1']:
            self.assertEqual(True, humanfriendly.coerce_boolean(value))
        for value in [False, 'FALSE', 'False', 'false', 'off', 'no', '0']:
            self.assertEqual(False, humanfriendly.coerce_boolean(value))
        self.assertRaises(ValueError, humanfriendly.coerce_boolean, 'not a boolean')

    def test_format_timespan(self):
        """Test :func:`humanfriendly.format_timespan()`."""
        minute = 60
        hour = minute * 60
        day = hour * 24
        week = day * 7
        year = week * 52
        assert '1 millisecond' == humanfriendly.format_timespan(0.001, detailed=True)
        assert '500 milliseconds' == humanfriendly.format_timespan(0.5, detailed=True)
        assert '0.5 seconds' == humanfriendly.format_timespan(0.5, detailed=False)
        assert '0 seconds' == humanfriendly.format_timespan(0)
        assert '0.54 seconds' == humanfriendly.format_timespan(0.54321)
        assert '1 second' == humanfriendly.format_timespan(1)
        assert '3.14 seconds' == humanfriendly.format_timespan(math.pi)
        assert '1 minute' == humanfriendly.format_timespan(minute)
        assert '1 minute and 20 seconds' == humanfriendly.format_timespan(80)
        assert '2 minutes' == humanfriendly.format_timespan(minute * 2)
        assert '1 hour' == humanfriendly.format_timespan(hour)
        assert '2 hours' == humanfriendly.format_timespan(hour * 2)
        assert '1 day' == humanfriendly.format_timespan(day)
        assert '2 days' == humanfriendly.format_timespan(day * 2)
        assert '1 week' == humanfriendly.format_timespan(week)
        assert '2 weeks' == humanfriendly.format_timespan(week * 2)
        assert '1 year' == humanfriendly.format_timespan(year)
        assert '2 years' == humanfriendly.format_timespan(year * 2)
        assert '6 years, 5 weeks, 4 days, 3 hours, 2 minutes and 500 milliseconds' == \
            humanfriendly.format_timespan(year * 6 + week * 5 + day * 4 + hour * 3 + minute * 2 + 0.5, detailed=True)
        assert '1 year, 2 weeks and 3 days' == \
            humanfriendly.format_timespan(year + week * 2 + day * 3 + hour * 12)
        # Make sure milliseconds are never shown separately when detailed=False.
        # https://github.com/xolox/python-humanfriendly/issues/10
        assert '1 minute, 1 second and 100 milliseconds' == humanfriendly.format_timespan(61.10, detailed=True)
        assert '1 minute and 1.1 second' == humanfriendly.format_timespan(61.10, detailed=False)
        # Test for loss of precision as reported in issue 11:
        # https://github.com/xolox/python-humanfriendly/issues/11
        assert '1 minute and 0.3 seconds' == humanfriendly.format_timespan(60.300)
        assert '5 minutes and 0.3 seconds' == humanfriendly.format_timespan(300.300)
        assert '1 second and 15 milliseconds' == humanfriendly.format_timespan(1.015, detailed=True)
        assert '10 seconds and 15 milliseconds' == humanfriendly.format_timespan(10.015, detailed=True)

    def test_parse_timespan(self):
        """Test :func:`humanfriendly.parse_timespan()`."""
        self.assertEqual(0, humanfriendly.parse_timespan('0'))
        self.assertEqual(0, humanfriendly.parse_timespan('0s'))
        self.assertEqual(0.001, humanfriendly.parse_timespan('1ms'))
        self.assertEqual(0.001, humanfriendly.parse_timespan('1 millisecond'))
        self.assertEqual(0.5, humanfriendly.parse_timespan('500 milliseconds'))
        self.assertEqual(0.5, humanfriendly.parse_timespan('0.5 seconds'))
        self.assertEqual(5, humanfriendly.parse_timespan('5s'))
        self.assertEqual(5, humanfriendly.parse_timespan('5 seconds'))
        self.assertEqual(60 * 2, humanfriendly.parse_timespan('2m'))
        self.assertEqual(60 * 2, humanfriendly.parse_timespan('2 minutes'))
        self.assertEqual(60 * 60 * 3, humanfriendly.parse_timespan('3 h'))
        self.assertEqual(60 * 60 * 3, humanfriendly.parse_timespan('3 hours'))
        self.assertEqual(60 * 60 * 24 * 4, humanfriendly.parse_timespan('4d'))
        self.assertEqual(60 * 60 * 24 * 4, humanfriendly.parse_timespan('4 days'))
        self.assertEqual(60 * 60 * 24 * 7 * 5, humanfriendly.parse_timespan('5 w'))
        self.assertEqual(60 * 60 * 24 * 7 * 5, humanfriendly.parse_timespan('5 weeks'))
        self.assertRaises(humanfriendly.InvalidTimespan, humanfriendly.parse_timespan, '1z')

    def test_parse_date(self):
        """Test :func:`humanfriendly.parse_date()`."""
        self.assertEqual((2013, 6, 17, 0, 0, 0), humanfriendly.parse_date('2013-06-17'))
        self.assertEqual((2013, 6, 17, 2, 47, 42), humanfriendly.parse_date('2013-06-17 02:47:42'))
        self.assertRaises(humanfriendly.InvalidDate, humanfriendly.parse_date, '2013-06-XY')

    def test_format_size(self):
        """Test :func:`humanfriendly.format_size()`."""
        self.assertEqual('0 bytes', humanfriendly.format_size(0))
        self.assertEqual('1 byte', humanfriendly.format_size(1))
        self.assertEqual('42 bytes', humanfriendly.format_size(42))
        self.assertEqual('1 KB', humanfriendly.format_size(1024 ** 1))
        self.assertEqual('1 MB', humanfriendly.format_size(1024 ** 2))
        self.assertEqual('1 GB', humanfriendly.format_size(1024 ** 3))
        self.assertEqual('1 TB', humanfriendly.format_size(1024 ** 4))
        self.assertEqual('1 PB', humanfriendly.format_size(1024 ** 5))
        self.assertEqual('1 byte', humanfriendly.format_size(1, correct=True))
        self.assertEqual('45 KB', humanfriendly.format_size(1000 * 45, correct=True))
        self.assertEqual('1 GB', humanfriendly.format_size(1000 ** 3, correct=True))
        self.assertEqual('2.9 TB', humanfriendly.format_size(1000 ** 4 * 2.9, correct=True))

    def test_parse_size(self):
        """Test :func:`humanfriendly.parse_size()`."""
        self.assertEqual(0, humanfriendly.parse_size('0B'))
        self.assertEqual(42, humanfriendly.parse_size('42'))
        self.assertEqual(42, humanfriendly.parse_size('42B'))
        self.assertEqual(1024, humanfriendly.parse_size('1k'))
        self.assertEqual(1024, humanfriendly.parse_size('1 KB'))
        self.assertEqual(1024, humanfriendly.parse_size('1 kilobyte'))
        self.assertEqual(1024 ** 3, humanfriendly.parse_size('1 GB'))
        self.assertEqual(1024 ** 3 * 1.5, humanfriendly.parse_size('1.5 GB'))
        self.assertRaises(humanfriendly.InvalidSize, humanfriendly.parse_size, '1z')
        self.assertRaises(humanfriendly.InvalidSize, humanfriendly.parse_size, 'a')
        self.assertEqual(1000, humanfriendly.parse_size('1 KB', correct=True))
        self.assertEqual(1000 ** 2 * 69, humanfriendly.parse_size('69 MB', correct=True))

    def test_format_length(self):
        """Test :func:`humanfriendly.format_length()`."""
        self.assertEqual('0 metres', humanfriendly.format_length(0))
        self.assertEqual('1 metre', humanfriendly.format_length(1))
        self.assertEqual('42 metres', humanfriendly.format_length(42))
        self.assertEqual('1 km', humanfriendly.format_length(1 * 1000))
        self.assertEqual('15.3 cm', humanfriendly.format_length(0.153))
        self.assertEqual('1 cm', humanfriendly.format_length(1e-02))
        self.assertEqual('1 mm', humanfriendly.format_length(1e-03))
        self.assertEqual('1 nm', humanfriendly.format_length(1e-09))

    def test_parse_length(self):
        """Test :func:`humanfriendly.parse_length()`."""
        self.assertEqual(0, humanfriendly.parse_length('0m'))
        self.assertEqual(42, humanfriendly.parse_length('42'))
        self.assertEqual(42, humanfriendly.parse_length('42m'))
        self.assertEqual(1000, humanfriendly.parse_length('1km'))
        self.assertEqual(0.153, humanfriendly.parse_length('15.3 cm'))
        self.assertEqual(1e-02, humanfriendly.parse_length('1cm'))
        self.assertEqual(1e-03, humanfriendly.parse_length('1mm'))
        self.assertEqual(1e-09, humanfriendly.parse_length('1nm'))
        self.assertRaises(humanfriendly.InvalidLength, humanfriendly.parse_length, '1z')
        self.assertRaises(humanfriendly.InvalidLength, humanfriendly.parse_length, 'a')

    def test_format_number(self):
        """Test :func:`humanfriendly.format_number()`."""
        self.assertEqual('1', humanfriendly.format_number(1))
        self.assertEqual('1.5', humanfriendly.format_number(1.5))
        self.assertEqual('1.56', humanfriendly.format_number(1.56789))
        self.assertEqual('1.567', humanfriendly.format_number(1.56789, 3))
        self.assertEqual('1,000', humanfriendly.format_number(1000))
        self.assertEqual('1,000', humanfriendly.format_number(1000.12, 0))
        self.assertEqual('1,000,000', humanfriendly.format_number(1000000))
        self.assertEqual('1,000,000.42', humanfriendly.format_number(1000000.42))

    def test_round_number(self):
        """Test :func:`humanfriendly.round_number()`."""
        self.assertEqual('1', humanfriendly.round_number(1))
        self.assertEqual('1', humanfriendly.round_number(1.0))
        self.assertEqual('1.00', humanfriendly.round_number(1, keep_width=True))
        self.assertEqual('3.14', humanfriendly.round_number(3.141592653589793))

    def test_format_path(self):
        """Test :func:`humanfriendly.format_path()`."""
        friendly_path = os.path.join('~', '.vimrc')
        absolute_path = os.path.join(os.environ['HOME'], '.vimrc')
        self.assertEqual(friendly_path, humanfriendly.format_path(absolute_path))

    def test_parse_path(self):
        """Test :func:`humanfriendly.parse_path()`."""
        friendly_path = os.path.join('~', '.vimrc')
        absolute_path = os.path.join(os.environ['HOME'], '.vimrc')
        self.assertEqual(absolute_path, humanfriendly.parse_path(friendly_path))

    def test_pretty_tables(self):
        """Test :func:`humanfriendly.tables.format_pretty_table()`."""
        # The simplest case possible :-).
        data = [['Just one column']]
        assert format_pretty_table(data) == dedent("""
            -------------------
            | Just one column |
            -------------------
        """).strip()
        # A bit more complex: two rows, three columns, varying widths.
        data = [['One', 'Two', 'Three'], ['1', '2', '3']]
        assert format_pretty_table(data) == dedent("""
            ---------------------
            | One | Two | Three |
            | 1   | 2   | 3     |
            ---------------------
        """).strip()
        # A table including column names.
        column_names = ['One', 'Two', 'Three']
        data = [['1', '2', '3'], ['a', 'b', 'c']]
        assert ansi_strip(format_pretty_table(data, column_names)) == dedent("""
            ---------------------
            | One | Two | Three |
            ---------------------
            | 1   | 2   | 3     |
            | a   | b   | c     |
            ---------------------
        """).strip()
        # A table that contains a column with only numeric data (will be right aligned).
        column_names = ['Just a label', 'Important numbers']
        data = [['Row one', '15'], ['Row two', '300']]
        assert ansi_strip(format_pretty_table(data, column_names)) == dedent("""
            ------------------------------------
            | Just a label | Important numbers |
            ------------------------------------
            | Row one      |                15 |
            | Row two      |               300 |
            ------------------------------------
        """).strip()

    def test_robust_tables(self):
        """Test :func:`humanfriendly.tables.format_robust_table()`."""
        column_names = ['One', 'Two', 'Three']
        data = [['1', '2', '3'], ['a', 'b', 'c']]
        assert ansi_strip(format_robust_table(data, column_names)) == dedent("""
            --------
            One: 1
            Two: 2
            Three: 3
            --------
            One: a
            Two: b
            Three: c
            --------
        """).strip()
        column_names = ['One', 'Two', 'Three']
        data = [['1', '2', '3'], ['a', 'b', 'Here comes a\nmulti line column!']]
        assert ansi_strip(format_robust_table(data, column_names)) == dedent("""
            ------------------
            One: 1
            Two: 2
            Three: 3
            ------------------
            One: a
            Two: b
            Three:
            Here comes a
            multi line column!
            ------------------
        """).strip()

    def test_smart_tables(self):
        """Test :func:`humanfriendly.tables.format_smart_table()`."""
        column_names = ['One', 'Two', 'Three']
        data = [['1', '2', '3'], ['a', 'b', 'c']]
        assert ansi_strip(format_smart_table(data, column_names)) == dedent("""
            ---------------------
            | One | Two | Three |
            ---------------------
            | 1   | 2   | 3     |
            | a   | b   | c     |
            ---------------------
        """).strip()
        column_names = ['One', 'Two', 'Three']
        data = [['1', '2', '3'], ['a', 'b', 'Here comes a\nmulti line column!']]
        assert ansi_strip(format_smart_table(data, column_names)) == dedent("""
            ------------------
            One: 1
            Two: 2
            Three: 3
            ------------------
            One: a
            Two: b
            Three:
            Here comes a
            multi line column!
            ------------------
        """).strip()

    def test_concatenate(self):
        """Test :func:`humanfriendly.concatenate()`."""
        self.assertEqual(humanfriendly.concatenate([]), '')
        self.assertEqual(humanfriendly.concatenate(['one']), 'one')
        self.assertEqual(humanfriendly.concatenate(['one', 'two']), 'one and two')
        self.assertEqual(humanfriendly.concatenate(['one', 'two', 'three']), 'one, two and three')

    def test_split(self):
        """Test :func:`humanfriendly.text.split()`."""
        from humanfriendly.text import split
        self.assertEqual(split(''), [])
        self.assertEqual(split('foo'), ['foo'])
        self.assertEqual(split('foo, bar'), ['foo', 'bar'])
        self.assertEqual(split('foo, bar, baz'), ['foo', 'bar', 'baz'])
        self.assertEqual(split('foo,bar,baz'), ['foo', 'bar', 'baz'])

    def test_timer(self):
        """Test :func:`humanfriendly.Timer`."""
        for seconds, text in ((1, '1 second'),
                              (2, '2 seconds'),
                              (60, '1 minute'),
                              (60 * 2, '2 minutes'),
                              (60 * 60, '1 hour'),
                              (60 * 60 * 2, '2 hours'),
                              (60 * 60 * 24, '1 day'),
                              (60 * 60 * 24 * 2, '2 days'),
                              (60 * 60 * 24 * 7, '1 week'),
                              (60 * 60 * 24 * 7 * 2, '2 weeks')):
            t = humanfriendly.Timer(time.time() - seconds)
            self.assertEqual(humanfriendly.round_number(t.elapsed_time, keep_width=True), '%i.00' % seconds)
            self.assertEqual(str(t), text)
        # Test rounding to seconds.
        t = humanfriendly.Timer(time.time() - 2.2)
        self.assertEqual(t.rounded, '2 seconds')
        # Test automatic timer.
        automatic_timer = humanfriendly.Timer()
        time.sleep(1)
        self.assertEqual(normalize_timestamp(humanfriendly.round_number(
            automatic_timer.elapsed_time,
            keep_width=True,
        )), '1.00')
        # Test resumable timer.
        resumable_timer = humanfriendly.Timer(resumable=True)
        for i in range(2):
            with resumable_timer:
                time.sleep(1)
        self.assertEqual(normalize_timestamp(humanfriendly.round_number(
            resumable_timer.elapsed_time,
            keep_width=True,
        )), '2.00')

    def test_spinner(self):
        """Test :func:`humanfriendly.Spinner`."""
        stream = StringIO()
        spinner = humanfriendly.Spinner('test spinner', total=4, stream=stream, interactive=True)
        for progress in [1, 2, 3, 4]:
            spinner.step(progress=progress)
            time.sleep(0.2)
        spinner.clear()
        output = stream.getvalue()
        output = (output.replace(humanfriendly.show_cursor_code, '')
                        .replace(humanfriendly.hide_cursor_code, ''))
        lines = [line for line in output.split(humanfriendly.erase_line_code) if line]
        self.assertTrue(len(lines) > 0)
        self.assertTrue(all('test spinner' in l for l in lines))
        self.assertTrue(all('%' in l for l in lines))
        self.assertEqual(sorted(set(lines)), sorted(lines))

    def test_automatic_spinner(self):
        """
        Test :func:`humanfriendly.AutomaticSpinner`.

        There's not a lot to test about the :class:`.AutomaticSpinner` class,
        but by at least running it here we are assured that the code functions
        on all supported Python versions. :class:`.AutomaticSpinner` is built
        on top of the :class:`.Spinner` class so at least we also have the
        tests for the :class:`.Spinner` class to back us up.
        """
        with humanfriendly.AutomaticSpinner('test spinner'):
            time.sleep(1)

    def test_prompt_for_choice(self):
        """Test :func:`humanfriendly.prompts.prompt_for_choice()`."""
        # Choice selection without any options should raise an exception.
        self.assertRaises(ValueError, prompt_for_choice, [])
        # If there's only one option no prompt should be rendered so we expect
        # the following code to not raise an EOFError exception (despite
        # connecting standard input to /dev/null).
        with open(os.devnull) as handle:
            with PatchedAttribute(sys, 'stdin', handle):
                only_option = 'only one option (shortcut)'
                assert prompt_for_choice([only_option]) == only_option
        # Choice selection by full string match.
        with PatchedAttribute(prompts, 'interactive_prompt', lambda p: 'foo'):
            assert prompt_for_choice(['foo', 'bar']) == 'foo'
        # Choice selection by substring input.
        with PatchedAttribute(prompts, 'interactive_prompt', lambda p: 'f'):
            assert prompt_for_choice(['foo', 'bar']) == 'foo'
        # Choice selection by number.
        with PatchedAttribute(prompts, 'interactive_prompt', lambda p: '2'):
            assert prompt_for_choice(['foo', 'bar']) == 'bar'
        # Choice selection by going with the default.
        with PatchedAttribute(prompts, 'interactive_prompt', lambda p: ''):
            assert prompt_for_choice(['foo', 'bar'], default='bar') == 'bar'
        # Invalid substrings are refused.
        replies = ['', 'q', 'z']
        with PatchedAttribute(prompts, 'interactive_prompt', lambda p: replies.pop(0)):
            assert prompt_for_choice(['foo', 'bar', 'baz']) == 'baz'
        # Choice selection by substring input requires an unambiguous substring match.
        replies = ['a', 'q']
        with PatchedAttribute(prompts, 'interactive_prompt', lambda p: replies.pop(0)):
            assert prompt_for_choice(['foo', 'bar', 'baz', 'qux']) == 'qux'
        # Invalid numbers are refused.
        replies = ['42', '2']
        with PatchedAttribute(prompts, 'interactive_prompt', lambda p: replies.pop(0)):
            assert prompt_for_choice(['foo', 'bar', 'baz']) == 'bar'
        # Test that interactive prompts eventually give up on invalid replies.
        with PatchedAttribute(prompts, 'interactive_prompt', lambda p: ''):
            self.assertRaises(TooManyInvalidReplies, prompt_for_choice, ['a', 'b', 'c'])

    def test_prompt_for_confirmation(self):
        """Test :func:`humanfriendly.prompts.prompt_for_confirmation()`."""
        # Test some (more or less) reasonable replies that indicate agreement.
        for reply in 'yes', 'Yes', 'YES', 'y', 'Y':
            with PatchedAttribute(prompts, 'interactive_prompt', lambda p: reply):
                assert prompt_for_confirmation("Are you sure?") is True
        # Test some (more or less) reasonable replies that indicate disagreement.
        for reply in 'no', 'No', 'NO', 'n', 'N':
            with PatchedAttribute(prompts, 'interactive_prompt', lambda p: reply):
                assert prompt_for_confirmation("Are you sure?") is False
        # Test that empty replies select the default choice.
        for default_choice in True, False:
            with PatchedAttribute(prompts, 'interactive_prompt', lambda p: ''):
                assert prompt_for_confirmation("Are you sure?", default=default_choice) is default_choice
        # Test that a warning is shown when no input nor a default is given.
        replies = ['', 'y']
        with PatchedAttribute(prompts, 'interactive_prompt', lambda p: replies.pop(0)):
            with CaptureOutput() as capturer:
                assert prompt_for_confirmation("Are you sure?") is True
                assert "there's no default choice" in capturer.get_text()
        # Test that the default reply is shown in uppercase.
        with PatchedAttribute(prompts, 'interactive_prompt', lambda p: 'y'):
            for default_value, expected_text in (True, 'Y/n'), (False, 'y/N'), (None, 'y/n'):
                with CaptureOutput() as capturer:
                    assert prompt_for_confirmation("Are you sure?", default=default_value) is True
                    assert expected_text in capturer.get_text()
        # Test that interactive prompts eventually give up on invalid replies.
        with PatchedAttribute(prompts, 'interactive_prompt', lambda p: ''):
            self.assertRaises(TooManyInvalidReplies, prompt_for_confirmation, "Are you sure?")

    def test_prompt_for_input(self):
        """Test :func:`humanfriendly.prompts.prompt_for_input()`."""
        with open(os.devnull) as handle:
            with PatchedAttribute(sys, 'stdin', handle):
                # If standard input isn't connected to a terminal the default value should be returned.
                default_value = "To seek the holy grail!"
                assert prompt_for_input("What is your quest?", default=default_value) == default_value
                # If standard input isn't connected to a terminal and no default value
                # is given the EOFError exception should be propagated to the caller.
                self.assertRaises(EOFError, prompt_for_input, "What is your favorite color?")

    def test_cli(self):
        """Test the command line interface."""
        # Test that the usage message is printed by default.
        returncode, output = main()
        assert 'Usage:' in output
        # Test that the usage message can be requested explicitly.
        returncode, output = main('--help')
        assert 'Usage:' in output
        # Test handling of invalid command line options.
        returncode, output = main('--unsupported-option')
        assert returncode != 0
        # Test `humanfriendly --format-number'.
        returncode, output = main('--format-number=1234567')
        assert output.strip() == '1,234,567'
        # Test `humanfriendly --format-size'.
        random_byte_count = random.randint(1024, 1024 * 1024)
        returncode, output = main('--format-size=%i' % random_byte_count)
        assert output.strip() == humanfriendly.format_size(random_byte_count)
        # Test `humanfriendly --format-table'.
        returncode, output = main('--format-table', '--delimiter=\t', input='1\t2\t3\n4\t5\t6\n7\t8\t9')
        assert output.strip() == dedent('''
            -------------
            | 1 | 2 | 3 |
            | 4 | 5 | 6 |
            | 7 | 8 | 9 |
            -------------
        ''').strip()
        # Test `humanfriendly --format-timespan'.
        random_timespan = random.randint(5, 600)
        returncode, output = main('--format-timespan=%i' % random_timespan)
        assert output.strip() == humanfriendly.format_timespan(random_timespan)
        # Test `humanfriendly --parse-size'.
        returncode, output = main('--parse-size=5 KB')
        assert int(output) == humanfriendly.parse_size('5 KB')
        # Test `humanfriendly --run-command'.
        returncode, output = main('--run-command', 'bash', '-c', 'sleep 2 && exit 42')
        assert returncode == 42

    def test_ansi_style(self):
        """Test :func:`humanfriendly.terminal.ansi_style()`."""
        assert ansi_style(bold=True) == '%s1%s' % (ANSI_CSI, ANSI_SGR)
        assert ansi_style(faint=True) == '%s2%s' % (ANSI_CSI, ANSI_SGR)
        assert ansi_style(underline=True) == '%s4%s' % (ANSI_CSI, ANSI_SGR)
        assert ansi_style(inverse=True) == '%s7%s' % (ANSI_CSI, ANSI_SGR)
        assert ansi_style(strike_through=True) == '%s9%s' % (ANSI_CSI, ANSI_SGR)
        assert ansi_style(color='blue') == '%s34%s' % (ANSI_CSI, ANSI_SGR)
        self.assertRaises(ValueError, ansi_style, color='unknown')

    def test_ansi_width(self):
        """Test :func:`humanfriendly.terminal.ansi_width()`."""
        text = "Whatever"
        # Make sure ansi_width() works as expected on strings without ANSI escape sequences.
        assert len(text) == ansi_width(text)
        # Wrap a text in ANSI escape sequences and make sure ansi_width() treats it as expected.
        wrapped = ansi_wrap(text, bold=True)
        # Make sure ansi_wrap() changed the text.
        assert wrapped != text
        # Make sure ansi_wrap() added additional bytes.
        assert len(wrapped) > len(text)
        # Make sure the result of ansi_width() stays the same.
        assert len(text) == ansi_width(wrapped)

    def test_ansi_wrap(self):
        """Test :func:`humanfriendly.terminal.ansi_wrap()`."""
        text = "Whatever"
        # Make sure ansi_wrap() does nothing when no keyword arguments are given.
        assert text == ansi_wrap(text)
        # Make sure ansi_wrap() starts the text with the CSI sequence.
        assert ansi_wrap(text, bold=True).startswith(ANSI_CSI)
        # Make sure ansi_wrap() ends the text by resetting the ANSI styles.
        assert ansi_wrap(text, bold=True).endswith(ANSI_RESET)

    def test_find_terminal_size(self):
        """Test :func:`humanfriendly.terminal.find_terminal_size()`."""
        lines, columns = find_terminal_size()
        # We really can't assert any minimum or maximum values here because it
        # simply doesn't make any sense; it's impossible for me to anticipate
        # on what environments this test suite will run in the future.
        assert lines > 0
        assert columns > 0
        # The find_terminal_size_using_ioctl() function is the default
        # implementation and it will likely work fine. This makes it hard to
        # test the fall back code paths though. However there's an easy way to
        # make find_terminal_size_using_ioctl() fail ...
        saved_stdin = sys.stdin
        saved_stdout = sys.stdout
        saved_stderr = sys.stderr
        try:
            # What do you mean this is brute force?! ;-)
            sys.stdin = StringIO()
            sys.stdout = StringIO()
            sys.stderr = StringIO()
            # Now find_terminal_size_using_ioctl() should fail even though
            # find_terminal_size_using_stty() might work fine.
            lines, columns = find_terminal_size()
            assert lines > 0
            assert columns > 0
            # There's also an ugly way to make `stty size' fail: The
            # subprocess.Popen class uses os.execvp() underneath, so if we
            # clear the $PATH it will break.
            saved_path = os.environ['PATH']
            try:
                os.environ['PATH'] = ''
                # Now find_terminal_size_using_stty() should fail.
                lines, columns = find_terminal_size()
                assert lines > 0
                assert columns > 0
            finally:
                os.environ['PATH'] = saved_path
        finally:
            sys.stdin = saved_stdin
            sys.stdout = saved_stdout
            sys.stderr = saved_stderr

    def test_connected_to_terminal(self):
        """Test :func:`humanfriendly.terminal.connected_to_terminal()`."""
        self.check_terminal_capabilities(connected_to_terminal)

    def test_show_pager(self):
        """Test :func:`humanfriendly.terminal.show_pager()`."""
        original_pager = os.environ.get('PAGER', None)
        try:
            # We specifically avoid `less' because it would become awkward to
            # run the test suite in an interactive terminal :-).
            os.environ['PAGER'] = 'cat'
            # Generate a significant amount of random text spread over multiple
            # lines that we expect to be reported literally on the terminal.
            random_text = "\n".join(random_string(25) for i in range(50))
            # Run the pager command and validate the output.
            with CaptureOutput() as capturer:
                show_pager(random_text)
                assert random_text in capturer.get_text()
        finally:
            if original_pager is not None:
                # Restore the original $PAGER value.
                os.environ['PAGER'] = original_pager
            else:
                # Clear the custom $PAGER value.
                os.environ.pop('PAGER')

    def test_terminal_supports_colors(self):
        """Test :func:`humanfriendly.terminal.terminal_supports_colors()`."""
        self.check_terminal_capabilities(terminal_supports_colors)

    def check_terminal_capabilities(self, test_stream):
        """Helper for :func:`test_connected_to_terminal()` and func:`test_terminal_supports_colors()`."""
        # This test suite should be able to run interactively as well as
        # non-interactively, so we can't expect or demand that standard streams
        # will always be connected to a terminal. Fortunately Capturer enables
        # us to fake it :-).
        for stream in sys.stdout, sys.stderr:
            with CaptureOutput():
                assert test_stream(stream)
        # Test something that we know can never be a terminal.
        with open(os.devnull) as handle:
            assert not test_stream(handle)
        # Verify that objects without isatty() don't raise an exception.
        assert not test_stream(object())

    def test_find_meta_variables(self):
        """Test :func:`humanfriendly.usage.find_meta_variables()`."""
        assert sorted(find_meta_variables("""
            Here's one example: --format-number=VALUE
            Here's another example: --format-size=BYTES
            A final example: --format-timespan=SECONDS
            This line doesn't contain a META variable.
        """)) == sorted(['VALUE', 'BYTES', 'SECONDS'])

    def test_parse_usage_simple(self):
        """Test :func:`humanfriendly.usage.parse_usage()` (a simple case)."""
        introduction, options = self.preprocess_parse_result("""
            Usage: my-fancy-app [OPTIONS]

            Boring description.

            Supported options:

              -h, --help

                Show this message and exit.
        """)
        # The following fragments are (expected to be) part of the introduction.
        assert "Usage: my-fancy-app [OPTIONS]" in introduction
        assert "Boring description." in introduction
        assert "Supported options:" in introduction
        # The following fragments are (expected to be) part of the documented options.
        assert "-h, --help" in options
        assert "Show this message and exit." in options

    def test_parse_usage_tricky(self):
        """Test :func:`humanfriendly.usage.parse_usage()` (a tricky case)."""
        introduction, options = self.preprocess_parse_result("""
            Usage: my-fancy-app [OPTIONS]

            Here's the introduction to my-fancy-app. Some of the lines in the
            introduction start with a command line option just to confuse the
            parsing algorithm :-)

            For example
            --an-awesome-option
            is still part of the introduction.

            Supported options:

              -a, --an-awesome-option

                Explanation why this is an awesome option.

              -b, --a-boring-option

                Explanation why this is a boring option.
        """)
        # The following fragments are (expected to be) part of the introduction.
        assert "Usage: my-fancy-app [OPTIONS]" in introduction
        assert any('still part of the introduction' in p for p in introduction)
        assert "Supported options:" in introduction
        # The following fragments are (expected to be) part of the documented options.
        assert "-a, --an-awesome-option" in options
        assert "Explanation why this is an awesome option." in options
        assert "-b, --a-boring-option" in options
        assert "Explanation why this is a boring option." in options

    def preprocess_parse_result(self, text):
        """Ignore leading/trailing whitespace in usage parsing tests."""
        return tuple([p.strip() for p in r] for r in parse_usage(dedent(text)))

    def test_format_usage(self):
        """Test :func:`humanfriendly.usage.format_usage()`."""
        # Test that options are highlighted.
        usage_text = "Just one --option"
        formatted_text = format_usage(usage_text)
        assert len(formatted_text) > len(usage_text)
        assert formatted_text.startswith("Just one ")
        # Test that the "Usage: ..." line is highlighted.
        usage_text = "Usage: humanfriendly [OPTIONS]"
        formatted_text = format_usage(usage_text)
        assert len(formatted_text) > len(usage_text)
        assert usage_text in formatted_text
        assert not formatted_text.startswith(usage_text)
        # Test that meta variables aren't erroneously highlighted.
        usage_text = (
            "--valid-option=VALID_METAVAR\n"
            "VALID_METAVAR is bogus\n"
            "INVALID_METAVAR should not be highlighted\n"
        )
        formatted_text = format_usage(usage_text)
        formatted_lines = formatted_text.splitlines()
        # Make sure the meta variable in the second line is highlighted.
        assert ANSI_CSI in formatted_lines[1]
        # Make sure the meta variable in the third line isn't highlighted.
        assert ANSI_CSI not in formatted_lines[2]

    def test_render_usage(self):
        """Test :func:`humanfriendly.usage.render_usage()`."""
        assert render_usage("Usage: some-command WITH ARGS") == "**Usage:** `some-command WITH ARGS`"
        assert render_usage("Supported options:") == "**Supported options:**"
        assert 'code-block' in render_usage(dedent("""
            Here comes a shell command:

              $ echo test
              test
        """))
        assert all(token in render_usage(dedent("""
            Supported options:

              -n, --dry-run

                Don't change anything.
        """)) for token in ('`-n`', '`--dry-run`'))

    def test_sphinx_customizations(self):
        """Test the :mod:`humanfriendly.sphinx` module."""
        class FakeApp(object):

            def __init__(self):
                self.callbacks = {}

            def __documented_special_method__(self):
                """Documented unofficial special method."""
                pass

            def __undocumented_special_method__(self):
                # Intentionally not documented :-).
                pass

            def connect(self, event, callback):
                self.callbacks.setdefault(event, []).append(callback)

            def bogus_usage(self):
                """Usage: This is not supposed to be reformatted!"""
                pass

        # Test event callback registration.
        fake_app = FakeApp()
        setup(fake_app)
        assert special_methods_callback in fake_app.callbacks['autodoc-skip-member']
        assert usage_message_callback in fake_app.callbacks['autodoc-process-docstring']
        # Test that `special methods' which are documented aren't skipped.
        assert special_methods_callback(
            app=None, what=None, name=None,
            obj=FakeApp.__documented_special_method__,
            skip=True, options=None,
        ) is False
        # Test that `special methods' which are undocumented are skipped.
        assert special_methods_callback(
            app=None, what=None, name=None,
            obj=FakeApp.__undocumented_special_method__,
            skip=True, options=None,
        ) is True
        # Test formatting of usage messages. obj/lines
        from humanfriendly import cli, sphinx
        # We expect the docstring in the `cli' module to be reformatted
        # (because it contains a usage message in the expected format).
        assert self.docstring_is_reformatted(cli)
        # We don't expect the docstring in the `sphinx' module to be
        # reformatted (because it doesn't contain a usage message).
        assert not self.docstring_is_reformatted(sphinx)
        # We don't expect the docstring of the following *method* to be
        # reformatted because only *module* docstrings should be reformatted.
        assert not self.docstring_is_reformatted(fake_app.bogus_usage)

    def docstring_is_reformatted(self, entity):
        """Check whether :func:`.usage_message_callback()` reformats a module's docstring."""
        lines = trim_empty_lines(entity.__doc__).splitlines()
        saved_lines = list(lines)
        usage_message_callback(
            app=None, what=None, name=None,
            obj=entity, options=None, lines=lines,
        )
        return lines != saved_lines


def main(*args, **kw):
    """Utility function to test the command line interface without invoking a subprocess."""
    returncode = 0
    input_buffer = StringIO(kw.get('input', ''))
    output_buffer = StringIO()
    saved_argv = sys.argv
    saved_stdin = sys.stdin
    saved_stdout = sys.stdout
    try:
        sys.argv = [sys.argv[0]] + list(args)
        sys.stdin = input_buffer
        sys.stdout = output_buffer
        cli.main()
    except SystemExit as e:
        returncode = e.code or 1
    finally:
        sys.argv = saved_argv
        sys.stdin = saved_stdin
        sys.stdout = saved_stdout
    return returncode, output_buffer.getvalue()


def normalize_timestamp(value, ndigits=1):
    """
    Utility function to round timestamps to the given number of digits.

    This helps to make the test suite less sensitive to timing issues caused by
    multitasking, processor scheduling, etc.
    """
    return '%.2f' % round(float(value), ndigits=ndigits)


def random_string(length=25):
    """Generate a random string."""
    return ''.join(random.choice(string.ascii_letters) for i in range(length))


class PatchedAttribute(object):

    """Context manager that temporary replaces an object attribute."""

    def __init__(self, obj, name, value):
        """
        Initialize a :class:`PatchedAttribute` object.

        :param obj: The object to patch.
        :param name: An attribute name.
        :param value: The value to set.
        """
        self.obj = obj
        self.name = name
        self.value = value
        self.saved_value = None

    def __enter__(self):
        """Replace (patch) the attribute."""
        self.saved_value = getattr(self.obj, self.name)
        setattr(self.obj, self.name, self.value)
        return self.value

    def __exit__(self, exc_type=None, exc_value=None, traceback=None):
        """Restore the attribute to its original value."""
        setattr(self.obj, self.name, self.saved_value)


if __name__ == '__main__':
    unittest.main()<|MERGE_RESOLUTION|>--- conflicted
+++ resolved
@@ -4,11 +4,7 @@
 # Tests for the `humanfriendly' package.
 #
 # Author: Peter Odding <peter.odding@paylogic.eu>
-<<<<<<< HEAD
 # Last Change: September 28, 2016
-=======
-# Last Change: June 29, 2016
->>>>>>> a54b07a9
 # URL: https://humanfriendly.readthedocs.org
 
 """Test suite for the `humanfriendly` package."""
