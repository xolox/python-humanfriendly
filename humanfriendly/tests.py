#!/usr/bin/env python
# vim: fileencoding=utf-8 :

# Tests for the `humanfriendly' package.
#
# Author: Peter Odding <peter.odding@paylogic.eu>
# Last Change: December 1, 2020
# URL: https://humanfriendly.readthedocs.io

"""Test suite for the `humanfriendly` package."""

# Standard library modules.
import datetime
import math
import os
import random
import re
import subprocess
import sys
import time
import types
import unittest
import warnings

# Modules included in our package.
from humanfriendly import (
    InvalidDate,
    InvalidLength,
    InvalidSize,
    InvalidTimespan,
    Timer,
    coerce_boolean,
    coerce_pattern,
    format_length,
    format_number,
    format_path,
    format_size,
    format_timespan,
    parse_date,
    parse_length,
    parse_path,
    parse_size,
    parse_timespan,
    prompts,
    round_number,
)
from humanfriendly.case import CaseInsensitiveDict, CaseInsensitiveKey
from humanfriendly.cli import main
from humanfriendly.compat import StringIO
from humanfriendly.decorators import cached
from humanfriendly.deprecation import DeprecationProxy, define_aliases, deprecated_args, get_aliases
from humanfriendly.prompts import (
    TooManyInvalidReplies,
    prompt_for_confirmation,
    prompt_for_choice,
    prompt_for_input,
)
from humanfriendly.sphinx import (
    deprecation_note_callback,
    man_role,
    pypi_role,
    setup,
    special_methods_callback,
    usage_message_callback,
)
from humanfriendly.tables import (
    format_pretty_table,
    format_robust_table,
    format_rst_table,
    format_smart_table,
)
from humanfriendly.terminal import (
    ANSI_CSI,
    ANSI_ERASE_LINE,
    ANSI_HIDE_CURSOR,
    ANSI_RESET,
    ANSI_SGR,
    ANSI_SHOW_CURSOR,
    ansi_strip,
    ansi_style,
    ansi_width,
    ansi_wrap,
    clean_terminal_output,
    connected_to_terminal,
    find_terminal_size,
    get_pager_command,
    message,
    output,
    show_pager,
    terminal_supports_colors,
    warning,
)
from humanfriendly.terminal.html import html_to_ansi
from humanfriendly.terminal.spinners import AutomaticSpinner, Spinner
from humanfriendly.testing import (
    CallableTimedOut,
    CaptureOutput,
    MockedProgram,
    PatchedAttribute,
    PatchedItem,
    TemporaryDirectory,
    TestCase,
    retry,
    run_cli,
    skip_on_raise,
    touch,
)
from humanfriendly.text import (
    compact,
    compact_empty_lines,
    concatenate,
    dedent,
    generate_slug,
    pluralize,
    random_string,
    trim_empty_lines,
)
from humanfriendly.usage import (
    find_meta_variables,
    format_usage,
    parse_usage,
    render_usage,
)

# Test dependencies.
from mock import MagicMock


class HumanFriendlyTestCase(TestCase):

    """Container for the `humanfriendly` test suite."""

    def test_case_insensitive_dict(self):
        """Test the CaseInsensitiveDict class."""
        # Test support for the dict(iterable) signature.
        assert len(CaseInsensitiveDict([('key', True), ('KEY', False)])) == 1
        # Test support for the dict(iterable, **kw) signature.
        assert len(CaseInsensitiveDict([('one', True), ('ONE', False)], one=False, two=True)) == 2
        # Test support for the dict(mapping) signature.
        assert len(CaseInsensitiveDict(dict(key=True, KEY=False))) == 1
        # Test support for the dict(mapping, **kw) signature.
        assert len(CaseInsensitiveDict(dict(one=True, ONE=False), one=False, two=True)) == 2
        # Test support for the dict(**kw) signature.
        assert len(CaseInsensitiveDict(one=True, ONE=False, two=True)) == 2
        # Test support for dict.fromkeys().
        obj = CaseInsensitiveDict.fromkeys(["One", "one", "ONE", "Two", "two", "TWO"])
        assert len(obj) == 2
        # Test support for dict.get().
        obj = CaseInsensitiveDict(existing_key=42)
        assert obj.get('Existing_Key') == 42
        # Test support for dict.pop().
        obj = CaseInsensitiveDict(existing_key=42)
        assert obj.pop('Existing_Key') == 42
        assert len(obj) == 0
        # Test support for dict.setdefault().
        obj = CaseInsensitiveDict(existing_key=42)
        assert obj.setdefault('Existing_Key') == 42
        obj.setdefault('other_key', 11)
        assert obj['Other_Key'] == 11
        # Test support for dict.__contains__().
        obj = CaseInsensitiveDict(existing_key=42)
        assert 'Existing_Key' in obj
        # Test support for dict.__delitem__().
        obj = CaseInsensitiveDict(existing_key=42)
        del obj['Existing_Key']
        assert len(obj) == 0
        # Test support for dict.__getitem__().
        obj = CaseInsensitiveDict(existing_key=42)
        assert obj['Existing_Key'] == 42
        # Test support for dict.__setitem__().
        obj = CaseInsensitiveDict(existing_key=42)
        obj['Existing_Key'] = 11
        assert obj['existing_key'] == 11

    def test_case_insensitive_key(self):
        """Test the CaseInsensitiveKey class."""
        # Test the __eq__() special method.
        polite = CaseInsensitiveKey("Please don't shout")
        rude = CaseInsensitiveKey("PLEASE DON'T SHOUT")
        assert polite == rude
        # Test the __hash__() special method.
        mapping = {}
        mapping[polite] = 1
        mapping[rude] = 2
        assert len(mapping) == 1

    def test_capture_output(self):
        """Test the CaptureOutput class."""
        with CaptureOutput() as capturer:
            sys.stdout.write("Something for stdout.\n")
            sys.stderr.write("And for stderr.\n")
            assert capturer.stdout.get_lines() == ["Something for stdout."]
            assert capturer.stderr.get_lines() == ["And for stderr."]

    def test_skip_on_raise(self):
        """Test the skip_on_raise() decorator."""
        def test_fn():
            raise NotImplementedError()
        decorator_fn = skip_on_raise(NotImplementedError)
        decorated_fn = decorator_fn(test_fn)
        self.assertRaises(NotImplementedError, test_fn)
        self.assertRaises(unittest.SkipTest, decorated_fn)

    def test_retry_raise(self):
        """Test :func:`~humanfriendly.testing.retry()` based on assertion errors."""
        # Define a helper function that will raise an assertion error on the
        # first call and return a string on the second call.
        def success_helper():
            if not hasattr(success_helper, 'was_called'):
                setattr(success_helper, 'was_called', True)
                assert False
            else:
                return 'yes'
        assert retry(success_helper) == 'yes'

        # Define a helper function that always raises an assertion error.
        def failure_helper():
            assert False
        with self.assertRaises(AssertionError):
            retry(failure_helper, timeout=1)

    def test_retry_return(self):
        """Test :func:`~humanfriendly.testing.retry()` based on return values."""
        # Define a helper function that will return False on the first call and
        # return a number on the second call.
        def success_helper():
            if not hasattr(success_helper, 'was_called'):
                # On the first call we return False.
                setattr(success_helper, 'was_called', True)
                return False
            else:
                # On the second call we return a number.
                return 42
        assert retry(success_helper) == 42
        with self.assertRaises(CallableTimedOut):
            retry(lambda: False, timeout=1)

    def test_mocked_program(self):
        """Test :class:`humanfriendly.testing.MockedProgram`."""
        name = random_string()
        script = dedent('''
            # This goes to stdout.
            tr a-z A-Z
            # This goes to stderr.
            echo Fake warning >&2
        ''')
        with MockedProgram(name=name, returncode=42, script=script) as directory:
            assert os.path.isdir(directory)
            assert os.path.isfile(os.path.join(directory, name))
            program = subprocess.Popen(name, stdin=subprocess.PIPE, stdout=subprocess.PIPE, stderr=subprocess.PIPE)
            stdout, stderr = program.communicate(input=b'hello world\n')
            assert program.returncode == 42
            assert stdout == b'HELLO WORLD\n'
            assert stderr == b'Fake warning\n'

    def test_temporary_directory(self):
        """Test :class:`humanfriendly.testing.TemporaryDirectory`."""
        with TemporaryDirectory() as directory:
            assert os.path.isdir(directory)
            temporary_file = os.path.join(directory, 'some-file')
            with open(temporary_file, 'w') as handle:
                handle.write("Hello world!")
        assert not os.path.exists(temporary_file)
        assert not os.path.exists(directory)

    def test_touch(self):
        """Test :func:`humanfriendly.testing.touch()`."""
        with TemporaryDirectory() as directory:
            # Create a file in the temporary directory.
            filename = os.path.join(directory, random_string())
            assert not os.path.isfile(filename)
            touch(filename)
            assert os.path.isfile(filename)
            # Create a file in a subdirectory.
            filename = os.path.join(directory, random_string(), random_string())
            assert not os.path.isfile(filename)
            touch(filename)
            assert os.path.isfile(filename)

    def test_patch_attribute(self):
        """Test :class:`humanfriendly.testing.PatchedAttribute`."""
        class Subject(object):
            my_attribute = 42
        instance = Subject()
        assert instance.my_attribute == 42
        with PatchedAttribute(instance, 'my_attribute', 13) as return_value:
            assert return_value is instance
            assert instance.my_attribute == 13
        assert instance.my_attribute == 42

    def test_patch_item(self):
        """Test :class:`humanfriendly.testing.PatchedItem`."""
        instance = dict(my_item=True)
        assert instance['my_item'] is True
        with PatchedItem(instance, 'my_item', False) as return_value:
            assert return_value is instance
            assert instance['my_item'] is False
        assert instance['my_item'] is True

    def test_run_cli_intercepts_exit(self):
        """Test that run_cli() intercepts SystemExit."""
        returncode, output = run_cli(lambda: sys.exit(42))
        self.assertEqual(returncode, 42)

    def test_run_cli_intercepts_error(self):
        """Test that run_cli() intercepts exceptions."""
        returncode, output = run_cli(self.run_cli_raise_other)
        self.assertEqual(returncode, 1)

    def run_cli_raise_other(self):
        """run_cli() sample that raises an exception."""
        raise ValueError()

    def test_run_cli_intercepts_output(self):
        """Test that run_cli() intercepts output."""
        expected_output = random_string() + "\n"
        returncode, output = run_cli(lambda: sys.stdout.write(expected_output))
        self.assertEqual(returncode, 0)
        self.assertEqual(output, expected_output)

    def test_caching_decorator(self):
        """Test the caching decorator."""
        # Confirm that the caching decorator works.
        a = cached(lambda: random.random())
        b = cached(lambda: random.random())
        assert a() == a()
        assert b() == b()
        # Confirm that functions have their own cache.
        assert a() != b()

    def test_compact(self):
        """Test :func:`humanfriendly.text.compact()`."""
        assert compact(' a \n\n b ') == 'a b'
        assert compact('''
            %s template notation
        ''', 'Simple') == 'Simple template notation'
        assert compact('''
            More {type} template notation
        ''', type='readable') == 'More readable template notation'

    def test_compact_empty_lines(self):
        """Test :func:`humanfriendly.text.compact_empty_lines()`."""
        # Simple strings pass through untouched.
        assert compact_empty_lines('foo') == 'foo'
        # Horizontal whitespace remains untouched.
        assert compact_empty_lines('\tfoo') == '\tfoo'
        # Line breaks should be preserved.
        assert compact_empty_lines('foo\nbar') == 'foo\nbar'
        # Vertical whitespace should be preserved.
        assert compact_empty_lines('foo\n\nbar') == 'foo\n\nbar'
        # Vertical whitespace should be compressed.
        assert compact_empty_lines('foo\n\n\nbar') == 'foo\n\nbar'
        assert compact_empty_lines('foo\n\n\n\nbar') == 'foo\n\nbar'
        assert compact_empty_lines('foo\n\n\n\n\nbar') == 'foo\n\nbar'

    def test_dedent(self):
        """Test :func:`humanfriendly.text.dedent()`."""
        assert dedent('\n line 1\n  line 2\n\n') == 'line 1\n line 2\n'
        assert dedent('''
            Dedented, %s text
        ''', 'interpolated') == 'Dedented, interpolated text\n'
        assert dedent('''
            Dedented, {op} text
        ''', op='formatted') == 'Dedented, formatted text\n'

    def test_pluralization(self):
        """Test :func:`humanfriendly.text.pluralize()`."""
        assert pluralize(1, 'word') == '1 word'
        assert pluralize(2, 'word') == '2 words'
        assert pluralize(1, 'box', 'boxes') == '1 box'
        assert pluralize(2, 'box', 'boxes') == '2 boxes'

    def test_generate_slug(self):
        """Test :func:`humanfriendly.text.generate_slug()`."""
        # Test the basic functionality.
        self.assertEqual('some-random-text', generate_slug('Some Random Text!'))
        # Test that previous output doesn't change.
        self.assertEqual('some-random-text', generate_slug('some-random-text'))
        # Test that inputs which can't be converted to a slug raise an exception.
        with self.assertRaises(ValueError):
            generate_slug(' ')
        with self.assertRaises(ValueError):
            generate_slug('-')

    def test_boolean_coercion(self):
        """Test :func:`humanfriendly.coerce_boolean()`."""
        for value in [True, 'TRUE', 'True', 'true', 'on', 'yes', '1']:
            self.assertEqual(True, coerce_boolean(value))
        for value in [False, 'FALSE', 'False', 'false', 'off', 'no', '0']:
            self.assertEqual(False, coerce_boolean(value))
        with self.assertRaises(ValueError):
            coerce_boolean('not a boolean')

    def test_pattern_coercion(self):
        """Test :func:`humanfriendly.coerce_pattern()`."""
        empty_pattern = re.compile('')
        # Make sure strings are converted to compiled regular expressions.
        assert isinstance(coerce_pattern('foobar'), type(empty_pattern))
        # Make sure compiled regular expressions pass through untouched.
        assert empty_pattern is coerce_pattern(empty_pattern)
        # Make sure flags are respected.
        pattern = coerce_pattern('foobar', re.IGNORECASE)
        assert pattern.match('FOOBAR')
        # Make sure invalid values raise the expected exception.
        with self.assertRaises(ValueError):
            coerce_pattern([])

    def test_format_timespan(self):
        """Test :func:`humanfriendly.format_timespan()`."""
        minute = 60
        hour = minute * 60
        day = hour * 24
        week = day * 7
        year = week * 52
        assert '1 nanosecond' == format_timespan(0.000000001, detailed=True)
        assert '500 nanoseconds' == format_timespan(0.0000005, detailed=True)
        assert '1 microsecond' == format_timespan(0.000001, detailed=True)
        assert '500 microseconds' == format_timespan(0.0005, detailed=True)
        assert '1 millisecond' == format_timespan(0.001, detailed=True)
        assert '500 milliseconds' == format_timespan(0.5, detailed=True)
        assert '0.5 seconds' == format_timespan(0.5, detailed=False)
        assert '0 seconds' == format_timespan(0)
        assert '0.54 seconds' == format_timespan(0.54321)
        assert '1 second' == format_timespan(1)
        assert '3.14 seconds' == format_timespan(math.pi)
        assert '1 minute' == format_timespan(minute)
        assert '1 minute and 20 seconds' == format_timespan(80)
        assert '2 minutes' == format_timespan(minute * 2)
        assert '1 hour' == format_timespan(hour)
        assert '2 hours' == format_timespan(hour * 2)
        assert '1 day' == format_timespan(day)
        assert '2 days' == format_timespan(day * 2)
        assert '1 week' == format_timespan(week)
        assert '2 weeks' == format_timespan(week * 2)
        assert '1 year' == format_timespan(year)
        assert '2 years' == format_timespan(year * 2)
        assert '6 years, 5 weeks, 4 days, 3 hours, 2 minutes and 500 milliseconds' == \
            format_timespan(year * 6 + week * 5 + day * 4 + hour * 3 + minute * 2 + 0.5, detailed=True)
        assert '1 year, 2 weeks and 3 days' == \
            format_timespan(year + week * 2 + day * 3 + hour * 12)
        # Make sure milliseconds are never shown separately when detailed=False.
        # https://github.com/xolox/python-humanfriendly/issues/10
        assert '1 minute, 1 second and 100 milliseconds' == format_timespan(61.10, detailed=True)
        assert '1 minute and 1.1 seconds' == format_timespan(61.10, detailed=False)
        # Test for loss of precision as reported in issue 11:
        # https://github.com/xolox/python-humanfriendly/issues/11
        assert '1 minute and 0.3 seconds' == format_timespan(60.300)
        assert '5 minutes and 0.3 seconds' == format_timespan(300.300)
        assert '1 second and 15 milliseconds' == format_timespan(1.015, detailed=True)
        assert '10 seconds and 15 milliseconds' == format_timespan(10.015, detailed=True)
        assert '1 microsecond and 50 nanoseconds' == format_timespan(0.00000105, detailed=True)
        # Test the datetime.timedelta support:
        # https://github.com/xolox/python-humanfriendly/issues/27
        now = datetime.datetime.now()
        then = now - datetime.timedelta(hours=23)
        assert '23 hours' == format_timespan(now - then)

    def test_parse_timespan(self):
        """Test :func:`humanfriendly.parse_timespan()`."""
        self.assertEqual(0, parse_timespan('0'))
        self.assertEqual(0, parse_timespan('0s'))
        self.assertEqual(0.000000001, parse_timespan('1ns'))
        self.assertEqual(0.000000051, parse_timespan('51ns'))
        self.assertEqual(0.000001, parse_timespan('1us'))
        self.assertEqual(0.000052, parse_timespan('52us'))
        self.assertEqual(0.001, parse_timespan('1ms'))
        self.assertEqual(0.001, parse_timespan('1 millisecond'))
        self.assertEqual(0.5, parse_timespan('500 milliseconds'))
        self.assertEqual(0.5, parse_timespan('0.5 seconds'))
        self.assertEqual(5, parse_timespan('5s'))
        self.assertEqual(5, parse_timespan('5 seconds'))
        self.assertEqual(60 * 2, parse_timespan('2m'))
        self.assertEqual(60 * 2, parse_timespan('2 minutes'))
        self.assertEqual(60 * 3, parse_timespan('3 min'))
        self.assertEqual(60 * 3, parse_timespan('3 mins'))
        self.assertEqual(60 * 60 * 3, parse_timespan('3 h'))
        self.assertEqual(60 * 60 * 3, parse_timespan('3 hours'))
        self.assertEqual(60 * 60 * 24 * 4, parse_timespan('4d'))
        self.assertEqual(60 * 60 * 24 * 4, parse_timespan('4 days'))
        self.assertEqual(60 * 60 * 24 * 7 * 5, parse_timespan('5 w'))
        self.assertEqual(60 * 60 * 24 * 7 * 5, parse_timespan('5 weeks'))
        with self.assertRaises(InvalidTimespan):
            parse_timespan('1z')

    def test_parse_date(self):
        """Test :func:`humanfriendly.parse_date()`."""
        self.assertEqual((2013, 6, 17, 0, 0, 0), parse_date('2013-06-17'))
        self.assertEqual((2013, 6, 17, 2, 47, 42), parse_date('2013-06-17 02:47:42'))
        self.assertEqual((2016, 11, 30, 0, 47, 17), parse_date(u'2016-11-30 00:47:17'))
        with self.assertRaises(InvalidDate):
            parse_date('2013-06-XY')

    def test_format_size(self):
        """Test :func:`humanfriendly.format_size()`."""
        self.assertEqual('0 bytes', format_size(0))
        self.assertEqual('1 byte', format_size(1))
        self.assertEqual('42 bytes', format_size(42))
        self.assertEqual('1 KB', format_size(1000 ** 1))
        self.assertEqual('1 MB', format_size(1000 ** 2))
        self.assertEqual('1 GB', format_size(1000 ** 3))
        self.assertEqual('1 TB', format_size(1000 ** 4))
        self.assertEqual('1 PB', format_size(1000 ** 5))
        self.assertEqual('1 EB', format_size(1000 ** 6))
        self.assertEqual('1 ZB', format_size(1000 ** 7))
        self.assertEqual('1 YB', format_size(1000 ** 8))
        self.assertEqual('1 KiB', format_size(1024 ** 1, binary=True))
        self.assertEqual('1 MiB', format_size(1024 ** 2, binary=True))
        self.assertEqual('1 GiB', format_size(1024 ** 3, binary=True))
        self.assertEqual('1 TiB', format_size(1024 ** 4, binary=True))
        self.assertEqual('1 PiB', format_size(1024 ** 5, binary=True))
        self.assertEqual('1 EiB', format_size(1024 ** 6, binary=True))
        self.assertEqual('1 ZiB', format_size(1024 ** 7, binary=True))
        self.assertEqual('1 YiB', format_size(1024 ** 8, binary=True))
        self.assertEqual('45 KB', format_size(1000 * 45))
        self.assertEqual('2.9 TB', format_size(1000 ** 4 * 2.9))

    def test_parse_size(self):
        """Test :func:`humanfriendly.parse_size()`."""
        self.assertEqual(0, parse_size('0B'))
        self.assertEqual(42, parse_size('42'))
        self.assertEqual(42, parse_size('42B'))
        self.assertEqual(1000, parse_size('1k'))
        self.assertEqual(1024, parse_size('1k', binary=True))
        self.assertEqual(1000, parse_size('1 KB'))
        self.assertEqual(1000, parse_size('1 kilobyte'))
        self.assertEqual(1024, parse_size('1 kilobyte', binary=True))
        self.assertEqual(1000 ** 2 * 69, parse_size('69 MB'))
        self.assertEqual(1000 ** 3, parse_size('1 GB'))
        self.assertEqual(1000 ** 4, parse_size('1 TB'))
        self.assertEqual(1000 ** 5, parse_size('1 PB'))
        self.assertEqual(1000 ** 6, parse_size('1 EB'))
        self.assertEqual(1000 ** 7, parse_size('1 ZB'))
        self.assertEqual(1000 ** 8, parse_size('1 YB'))
        self.assertEqual(1000 ** 3 * 1.5, parse_size('1.5 GB'))
        self.assertEqual(1024 ** 8 * 1.5, parse_size('1.5 YiB'))
        with self.assertRaises(InvalidSize):
            parse_size('1q')
        with self.assertRaises(InvalidSize):
            parse_size('a')

    def test_format_length(self):
        """Test :func:`humanfriendly.format_length()`."""
        self.assertEqual('0 metres', format_length(0))
        self.assertEqual('1 metre', format_length(1))
        self.assertEqual('42 metres', format_length(42))
        self.assertEqual('1 km', format_length(1 * 1000))
        self.assertEqual('15.3 cm', format_length(0.153))
        self.assertEqual('1 cm', format_length(1e-02))
        self.assertEqual('1 mm', format_length(1e-03))
        self.assertEqual('1 nm', format_length(1e-09))

    def test_parse_length(self):
        """Test :func:`humanfriendly.parse_length()`."""
        self.assertEqual(0, parse_length('0m'))
        self.assertEqual(42, parse_length('42'))
        self.assertEqual(1.5, parse_length('1.5'))
        self.assertEqual(42, parse_length('42m'))
        self.assertEqual(1000, parse_length('1km'))
        self.assertEqual(0.153, parse_length('15.3 cm'))
        self.assertEqual(1e-02, parse_length('1cm'))
        self.assertEqual(1e-03, parse_length('1mm'))
        self.assertEqual(1e-09, parse_length('1nm'))
        with self.assertRaises(InvalidLength):
            parse_length('1z')
        with self.assertRaises(InvalidLength):
            parse_length('a')

    def test_format_number(self):
        """Test :func:`humanfriendly.format_number()`."""
        self.assertEqual('1', format_number(1))
        self.assertEqual('1.5', format_number(1.5))
        self.assertEqual('1.56', format_number(1.56789))
        self.assertEqual('1.567', format_number(1.56789, 3))
        self.assertEqual('1,000', format_number(1000))
        self.assertEqual('1,000', format_number(1000.12, 0))
        self.assertEqual('1,000,000', format_number(1000000))
        self.assertEqual('1,000,000.42', format_number(1000000.42))
        # Regression test for https://github.com/xolox/python-humanfriendly/issues/40.
        self.assertEqual('-285.67', format_number(-285.67))

    def test_round_number(self):
        """Test :func:`humanfriendly.round_number()`."""
        self.assertEqual('1', round_number(1))
        self.assertEqual('1', round_number(1.0))
        self.assertEqual('1.00', round_number(1, keep_width=True))
        self.assertEqual('3.14', round_number(3.141592653589793))

    def test_format_path(self):
        """Test :func:`humanfriendly.format_path()`."""
        friendly_path = os.path.join('~', '.vimrc')
        absolute_path = os.path.join(os.environ['HOME'], '.vimrc')
        self.assertEqual(friendly_path, format_path(absolute_path))

    def test_parse_path(self):
        """Test :func:`humanfriendly.parse_path()`."""
        friendly_path = os.path.join('~', '.vimrc')
        absolute_path = os.path.join(os.environ['HOME'], '.vimrc')
        self.assertEqual(absolute_path, parse_path(friendly_path))

    def test_pretty_tables(self):
        """Test :func:`humanfriendly.tables.format_pretty_table()`."""
        # The simplest case possible :-).
        data = [['Just one column']]
        assert format_pretty_table(data) == dedent("""
            -------------------
            | Just one column |
            -------------------
        """).strip()
        # A bit more complex: two rows, three columns, varying widths.
        data = [['One', 'Two', 'Three'], ['1', '2', '3']]
        assert format_pretty_table(data) == dedent("""
            ---------------------
            | One | Two | Three |
            | 1   | 2   | 3     |
            ---------------------
        """).strip()
        # A table including column names.
        column_names = ['One', 'Two', 'Three']
        data = [['1', '2', '3'], ['a', 'b', 'c']]
        assert ansi_strip(format_pretty_table(data, column_names)) == dedent("""
            ---------------------
            | One | Two | Three |
            ---------------------
            | 1   | 2   | 3     |
            | a   | b   | c     |
            ---------------------
        """).strip()
        # A table that contains a column with only numeric data (will be right aligned).
        column_names = ['Just a label', 'Important numbers']
        data = [['Row one', '15'], ['Row two', '300']]
        assert ansi_strip(format_pretty_table(data, column_names)) == dedent("""
            ------------------------------------
            | Just a label | Important numbers |
            ------------------------------------
            | Row one      |                15 |
            | Row two      |               300 |
            ------------------------------------
        """).strip()

    def test_robust_tables(self):
        """Test :func:`humanfriendly.tables.format_robust_table()`."""
        column_names = ['One', 'Two', 'Three']
        data = [['1', '2', '3'], ['a', 'b', 'c']]
        assert ansi_strip(format_robust_table(data, column_names)) == dedent("""
            --------
            One: 1
            Two: 2
            Three: 3
            --------
            One: a
            Two: b
            Three: c
            --------
        """).strip()
        column_names = ['One', 'Two', 'Three']
        data = [['1', '2', '3'], ['a', 'b', 'Here comes a\nmulti line column!']]
        assert ansi_strip(format_robust_table(data, column_names)) == dedent("""
            ------------------
            One: 1
            Two: 2
            Three: 3
            ------------------
            One: a
            Two: b
            Three:
            Here comes a
            multi line column!
            ------------------
        """).strip()

    def test_smart_tables(self):
        """Test :func:`humanfriendly.tables.format_smart_table()`."""
        column_names = ['One', 'Two', 'Three']
        data = [['1', '2', '3'], ['a', 'b', 'c']]
        assert ansi_strip(format_smart_table(data, column_names)) == dedent("""
            ---------------------
            | One | Two | Three |
            ---------------------
            | 1   | 2   | 3     |
            | a   | b   | c     |
            ---------------------
        """).strip()
        column_names = ['One', 'Two', 'Three']
        data = [['1', '2', '3'], ['a', 'b', 'Here comes a\nmulti line column!']]
        assert ansi_strip(format_smart_table(data, column_names)) == dedent("""
            ------------------
            One: 1
            Two: 2
            Three: 3
            ------------------
            One: a
            Two: b
            Three:
            Here comes a
            multi line column!
            ------------------
        """).strip()

    def test_rst_tables(self):
        """Test :func:`humanfriendly.tables.format_rst_table()`."""
        # Generate a table with column names.
        column_names = ['One', 'Two', 'Three']
        data = [['1', '2', '3'], ['a', 'b', 'c']]
        self.assertEqual(
            format_rst_table(data, column_names),
            dedent("""
                ===  ===  =====
                One  Two  Three
                ===  ===  =====
                1    2    3
                a    b    c
                ===  ===  =====
            """).rstrip(),
        )
        # Generate a table without column names.
        data = [['1', '2', '3'], ['a', 'b', 'c']]
        self.assertEqual(
            format_rst_table(data),
            dedent("""
                =  =  =
                1  2  3
                a  b  c
                =  =  =
            """).rstrip(),
        )

    def test_concatenate(self):
        """Test :func:`humanfriendly.text.concatenate()`."""
        assert concatenate([]) == ''
        assert concatenate(['one']) == 'one'
        assert concatenate(['one', 'two']) == 'one and two'
        assert concatenate(['one', 'two', 'three']) == 'one, two and three'
        # Test the 'conjunction' option.
        assert concatenate(['one', 'two', 'three'], conjunction='or') == 'one, two or three'
        # Test the 'serial_comma' option.
        assert concatenate(['one', 'two', 'three'], serial_comma=True) == 'one, two, and three'

    def test_split(self):
        """Test :func:`humanfriendly.text.split()`."""
        from humanfriendly.text import split
        self.assertEqual(split(''), [])
        self.assertEqual(split('foo'), ['foo'])
        self.assertEqual(split('foo, bar'), ['foo', 'bar'])
        self.assertEqual(split('foo, bar, baz'), ['foo', 'bar', 'baz'])
        self.assertEqual(split('foo,bar,baz'), ['foo', 'bar', 'baz'])

    def test_timer(self):
        """Test :func:`humanfriendly.Timer`."""
        for seconds, text in ((1, '1 second'),
                              (2, '2 seconds'),
                              (60, '1 minute'),
                              (60 * 2, '2 minutes'),
                              (60 * 60, '1 hour'),
                              (60 * 60 * 2, '2 hours'),
                              (60 * 60 * 24, '1 day'),
                              (60 * 60 * 24 * 2, '2 days'),
                              (60 * 60 * 24 * 7, '1 week'),
                              (60 * 60 * 24 * 7 * 2, '2 weeks')):
            t = Timer(time.time() - seconds)
            self.assertEqual(round_number(t.elapsed_time, keep_width=True), '%i.00' % seconds)
            self.assertEqual(str(t), text)
        # Test rounding to seconds.
        t = Timer(time.time() - 2.2)
        self.assertEqual(t.rounded, '2 seconds')
        # Test automatic timer.
        automatic_timer = Timer()
        time.sleep(1)
        # XXX The following normalize_timestamp(ndigits=0) calls are intended
        #     to compensate for unreliable clock sources in virtual machines
        #     like those encountered on Travis CI, see also:
        #     https://travis-ci.org/xolox/python-humanfriendly/jobs/323944263
        self.assertEqual(normalize_timestamp(automatic_timer.elapsed_time, 0), '1.00')
        # Test resumable timer.
        resumable_timer = Timer(resumable=True)
        for i in range(2):
            with resumable_timer:
                time.sleep(1)
        self.assertEqual(normalize_timestamp(resumable_timer.elapsed_time, 0), '2.00')
        # Make sure Timer.__enter__() returns the timer object.
        with Timer(resumable=True) as timer:
            assert timer is not None

    def test_spinner(self):
        """Test :func:`humanfriendly.Spinner`."""
        stream = StringIO()
        spinner = Spinner(label='test spinner', total=4, stream=stream, interactive=True)
        for progress in [1, 2, 3, 4]:
            spinner.step(progress=progress)
            time.sleep(0.2)
        spinner.clear()
        output = stream.getvalue()
        output = (output.replace(ANSI_SHOW_CURSOR, '')
                        .replace(ANSI_HIDE_CURSOR, ''))
        lines = [line for line in output.split(ANSI_ERASE_LINE) if line]
        self.assertTrue(len(lines) > 0)
<<<<<<< HEAD
        self.assertTrue(all('test spinner' in ln for ln in lines))
        self.assertTrue(all('%' in ln for ln in lines))
=======
        self.assertTrue(all('test spinner' in line for line in lines))
        self.assertTrue(all('%' in line for line in lines))
>>>>>>> fe13274f
        self.assertEqual(sorted(set(lines)), sorted(lines))

    def test_automatic_spinner(self):
        """
        Test :func:`humanfriendly.AutomaticSpinner`.

        There's not a lot to test about the :class:`.AutomaticSpinner` class,
        but by at least running it here we are assured that the code functions
        on all supported Python versions. :class:`.AutomaticSpinner` is built
        on top of the :class:`.Spinner` class so at least we also have the
        tests for the :class:`.Spinner` class to back us up.
        """
        with AutomaticSpinner(label='test spinner'):
            time.sleep(1)

    def test_prompt_for_choice(self):
        """Test :func:`humanfriendly.prompts.prompt_for_choice()`."""
        # Choice selection without any options should raise an exception.
        with self.assertRaises(ValueError):
            prompt_for_choice([])
        # If there's only one option no prompt should be rendered so we expect
        # the following code to not raise an EOFError exception (despite
        # connecting standard input to /dev/null).
        with open(os.devnull) as handle:
            with PatchedAttribute(sys, 'stdin', handle):
                only_option = 'only one option (shortcut)'
                assert prompt_for_choice([only_option]) == only_option
        # Choice selection by full string match.
        with PatchedAttribute(prompts, 'interactive_prompt', lambda p: 'foo'):
            assert prompt_for_choice(['foo', 'bar']) == 'foo'
        # Choice selection by substring input.
        with PatchedAttribute(prompts, 'interactive_prompt', lambda p: 'f'):
            assert prompt_for_choice(['foo', 'bar']) == 'foo'
        # Choice selection by number.
        with PatchedAttribute(prompts, 'interactive_prompt', lambda p: '2'):
            assert prompt_for_choice(['foo', 'bar']) == 'bar'
        # Choice selection by going with the default.
        with PatchedAttribute(prompts, 'interactive_prompt', lambda p: ''):
            assert prompt_for_choice(['foo', 'bar'], default='bar') == 'bar'
        # Invalid substrings are refused.
        replies = ['', 'q', 'z']
        with PatchedAttribute(prompts, 'interactive_prompt', lambda p: replies.pop(0)):
            assert prompt_for_choice(['foo', 'bar', 'baz']) == 'baz'
        # Choice selection by substring input requires an unambiguous substring match.
        replies = ['a', 'q']
        with PatchedAttribute(prompts, 'interactive_prompt', lambda p: replies.pop(0)):
            assert prompt_for_choice(['foo', 'bar', 'baz', 'qux']) == 'qux'
        # Invalid numbers are refused.
        replies = ['42', '2']
        with PatchedAttribute(prompts, 'interactive_prompt', lambda p: replies.pop(0)):
            assert prompt_for_choice(['foo', 'bar', 'baz']) == 'bar'
        # Test that interactive prompts eventually give up on invalid replies.
        with PatchedAttribute(prompts, 'interactive_prompt', lambda p: ''):
            with self.assertRaises(TooManyInvalidReplies):
                prompt_for_choice(['a', 'b', 'c'])

    def test_prompt_for_confirmation(self):
        """Test :func:`humanfriendly.prompts.prompt_for_confirmation()`."""
        # Test some (more or less) reasonable replies that indicate agreement.
        for reply in 'yes', 'Yes', 'YES', 'y', 'Y':
            with PatchedAttribute(prompts, 'interactive_prompt', lambda p: reply):
                assert prompt_for_confirmation("Are you sure?") is True
        # Test some (more or less) reasonable replies that indicate disagreement.
        for reply in 'no', 'No', 'NO', 'n', 'N':
            with PatchedAttribute(prompts, 'interactive_prompt', lambda p: reply):
                assert prompt_for_confirmation("Are you sure?") is False
        # Test that empty replies select the default choice.
        for default_choice in True, False:
            with PatchedAttribute(prompts, 'interactive_prompt', lambda p: ''):
                assert prompt_for_confirmation("Are you sure?", default=default_choice) is default_choice
        # Test that a warning is shown when no input nor a default is given.
        replies = ['', 'y']
        with PatchedAttribute(prompts, 'interactive_prompt', lambda p: replies.pop(0)):
            with CaptureOutput(merged=True) as capturer:
                assert prompt_for_confirmation("Are you sure?") is True
                assert "there's no default choice" in capturer.get_text()
        # Test that the default reply is shown in uppercase.
        with PatchedAttribute(prompts, 'interactive_prompt', lambda p: 'y'):
            for default_value, expected_text in (True, 'Y/n'), (False, 'y/N'), (None, 'y/n'):
                with CaptureOutput(merged=True) as capturer:
                    assert prompt_for_confirmation("Are you sure?", default=default_value) is True
                    assert expected_text in capturer.get_text()
        # Test that interactive prompts eventually give up on invalid replies.
        with PatchedAttribute(prompts, 'interactive_prompt', lambda p: ''):
            with self.assertRaises(TooManyInvalidReplies):
                prompt_for_confirmation("Are you sure?")

    def test_prompt_for_input(self):
        """Test :func:`humanfriendly.prompts.prompt_for_input()`."""
        with open(os.devnull) as handle:
            with PatchedAttribute(sys, 'stdin', handle):
                # If standard input isn't connected to a terminal the default value should be returned.
                default_value = "To seek the holy grail!"
                assert prompt_for_input("What is your quest?", default=default_value) == default_value
                # If standard input isn't connected to a terminal and no default value
                # is given the EOFError exception should be propagated to the caller.
                with self.assertRaises(EOFError):
                    prompt_for_input("What is your favorite color?")

    def test_cli(self):
        """Test the command line interface."""
        # Test that the usage message is printed by default.
        returncode, output = run_cli(main)
        assert 'Usage:' in output
        # Test that the usage message can be requested explicitly.
        returncode, output = run_cli(main, '--help')
        assert 'Usage:' in output
        # Test handling of invalid command line options.
        returncode, output = run_cli(main, '--unsupported-option')
        assert returncode != 0
        # Test `humanfriendly --format-number'.
        returncode, output = run_cli(main, '--format-number=1234567')
        assert output.strip() == '1,234,567'
        # Test `humanfriendly --format-size'.
        random_byte_count = random.randint(1024, 1024 * 1024)
        returncode, output = run_cli(main, '--format-size=%i' % random_byte_count)
        assert output.strip() == format_size(random_byte_count)
        # Test `humanfriendly --format-size --binary'.
        random_byte_count = random.randint(1024, 1024 * 1024)
        returncode, output = run_cli(main, '--format-size=%i' % random_byte_count, '--binary')
        assert output.strip() == format_size(random_byte_count, binary=True)
        # Test `humanfriendly --format-length'.
        random_len = random.randint(1024, 1024 * 1024)
        returncode, output = run_cli(main, '--format-length=%i' % random_len)
        assert output.strip() == format_length(random_len)
        random_len = float(random_len) / 12345.6
        returncode, output = run_cli(main, '--format-length=%f' % random_len)
        assert output.strip() == format_length(random_len)
        # Test `humanfriendly --format-table'.
        returncode, output = run_cli(main, '--format-table', '--delimiter=\t', input='1\t2\t3\n4\t5\t6\n7\t8\t9')
        assert output.strip() == dedent('''
            -------------
            | 1 | 2 | 3 |
            | 4 | 5 | 6 |
            | 7 | 8 | 9 |
            -------------
        ''').strip()
        # Test `humanfriendly --format-timespan'.
        random_timespan = random.randint(5, 600)
        returncode, output = run_cli(main, '--format-timespan=%i' % random_timespan)
        assert output.strip() == format_timespan(random_timespan)
        # Test `humanfriendly --parse-size'.
        returncode, output = run_cli(main, '--parse-size=5 KB')
        assert int(output) == parse_size('5 KB')
        # Test `humanfriendly --parse-size'.
        returncode, output = run_cli(main, '--parse-size=5 YiB')
        assert int(output) == parse_size('5 YB', binary=True)
        # Test `humanfriendly --parse-length'.
        returncode, output = run_cli(main, '--parse-length=5 km')
        assert int(output) == parse_length('5 km')
        returncode, output = run_cli(main, '--parse-length=1.05 km')
        assert float(output) == parse_length('1.05 km')
        # Test `humanfriendly --run-command'.
        returncode, output = run_cli(main, '--run-command', 'bash', '-c', 'sleep 2 && exit 42')
        assert returncode == 42
        # Test `humanfriendly --demo'. The purpose of this test is
        # to ensure that the demo runs successfully on all versions
        # of Python and outputs the expected sections (recognized by
        # their headings) without triggering exceptions. This was
        # written as a regression test after issue #28 was reported:
        # https://github.com/xolox/python-humanfriendly/issues/28
        returncode, output = run_cli(main, '--demo')
        assert returncode == 0
<<<<<<< HEAD
        lines = [ansi_strip(ln) for ln in output.splitlines()]
=======
        lines = [ansi_strip(line) for line in output.splitlines()]
>>>>>>> fe13274f
        assert "Text styles:" in lines
        assert "Foreground colors:" in lines
        assert "Background colors:" in lines
        assert "256 color mode (standard colors):" in lines
        assert "256 color mode (high-intensity colors):" in lines
        assert "256 color mode (216 colors):" in lines
        assert "256 color mode (gray scale colors):" in lines

    def test_ansi_style(self):
        """Test :func:`humanfriendly.terminal.ansi_style()`."""
        assert ansi_style(bold=True) == '%s1%s' % (ANSI_CSI, ANSI_SGR)
        assert ansi_style(faint=True) == '%s2%s' % (ANSI_CSI, ANSI_SGR)
        assert ansi_style(italic=True) == '%s3%s' % (ANSI_CSI, ANSI_SGR)
        assert ansi_style(underline=True) == '%s4%s' % (ANSI_CSI, ANSI_SGR)
        assert ansi_style(inverse=True) == '%s7%s' % (ANSI_CSI, ANSI_SGR)
        assert ansi_style(strike_through=True) == '%s9%s' % (ANSI_CSI, ANSI_SGR)
        assert ansi_style(color='blue') == '%s34%s' % (ANSI_CSI, ANSI_SGR)
        assert ansi_style(background='blue') == '%s44%s' % (ANSI_CSI, ANSI_SGR)
        assert ansi_style(color='blue', bright=True) == '%s94%s' % (ANSI_CSI, ANSI_SGR)
        assert ansi_style(color=214) == '%s38;5;214%s' % (ANSI_CSI, ANSI_SGR)
        assert ansi_style(background=214) == '%s39;5;214%s' % (ANSI_CSI, ANSI_SGR)
        assert ansi_style(color=(0, 0, 0)) == '%s38;2;0;0;0%s' % (ANSI_CSI, ANSI_SGR)
        assert ansi_style(color=(255, 255, 255)) == '%s38;2;255;255;255%s' % (ANSI_CSI, ANSI_SGR)
        assert ansi_style(background=(50, 100, 150)) == '%s48;2;50;100;150%s' % (ANSI_CSI, ANSI_SGR)
        with self.assertRaises(ValueError):
            ansi_style(color='unknown')

    def test_ansi_width(self):
        """Test :func:`humanfriendly.terminal.ansi_width()`."""
        text = "Whatever"
        # Make sure ansi_width() works as expected on strings without ANSI escape sequences.
        assert len(text) == ansi_width(text)
        # Wrap a text in ANSI escape sequences and make sure ansi_width() treats it as expected.
        wrapped = ansi_wrap(text, bold=True)
        # Make sure ansi_wrap() changed the text.
        assert wrapped != text
        # Make sure ansi_wrap() added additional bytes.
        assert len(wrapped) > len(text)
        # Make sure the result of ansi_width() stays the same.
        assert len(text) == ansi_width(wrapped)

    def test_ansi_wrap(self):
        """Test :func:`humanfriendly.terminal.ansi_wrap()`."""
        text = "Whatever"
        # Make sure ansi_wrap() does nothing when no keyword arguments are given.
        assert text == ansi_wrap(text)
        # Make sure ansi_wrap() starts the text with the CSI sequence.
        assert ansi_wrap(text, bold=True).startswith(ANSI_CSI)
        # Make sure ansi_wrap() ends the text by resetting the ANSI styles.
        assert ansi_wrap(text, bold=True).endswith(ANSI_RESET)

    def test_html_to_ansi(self):
        """Test the :func:`humanfriendly.terminal.html_to_ansi()` function."""
        assert html_to_ansi("Just some plain text") == "Just some plain text"
        # Hyperlinks.
        assert html_to_ansi('<a href="https://python.org">python.org</a>') == \
            '\x1b[0m\x1b[4;94mpython.org\x1b[0m (\x1b[0m\x1b[4;94mhttps://python.org\x1b[0m)'
        # Make sure `mailto:' prefixes are stripped (they're not at all useful in a terminal).
        assert html_to_ansi('<a href="mailto:peter@peterodding.com">peter@peterodding.com</a>') == \
            '\x1b[0m\x1b[4;94mpeter@peterodding.com\x1b[0m'
        # Bold text.
        assert html_to_ansi("Let's try <b>bold</b>") == "Let's try \x1b[0m\x1b[1mbold\x1b[0m"
        assert html_to_ansi("Let's try <span style=\"font-weight: bold\">bold</span>") == \
            "Let's try \x1b[0m\x1b[1mbold\x1b[0m"
        # Italic text.
        assert html_to_ansi("Let's try <i>italic</i>") == \
            "Let's try \x1b[0m\x1b[3mitalic\x1b[0m"
        assert html_to_ansi("Let's try <span style=\"font-style: italic\">italic</span>") == \
            "Let's try \x1b[0m\x1b[3mitalic\x1b[0m"
        # Underlined text.
        assert html_to_ansi("Let's try <ins>underline</ins>") == \
            "Let's try \x1b[0m\x1b[4munderline\x1b[0m"
        assert html_to_ansi("Let's try <span style=\"text-decoration: underline\">underline</span>") == \
            "Let's try \x1b[0m\x1b[4munderline\x1b[0m"
        # Strike-through text.
        assert html_to_ansi("Let's try <s>strike-through</s>") == \
            "Let's try \x1b[0m\x1b[9mstrike-through\x1b[0m"
        assert html_to_ansi("Let's try <span style=\"text-decoration: line-through\">strike-through</span>") == \
            "Let's try \x1b[0m\x1b[9mstrike-through\x1b[0m"
        # Pre-formatted text.
        assert html_to_ansi("Let's try <code>pre-formatted</code>") == \
            "Let's try \x1b[0m\x1b[33mpre-formatted\x1b[0m"
        # Text colors (with a 6 digit hexadecimal color value).
        assert html_to_ansi("Let's try <span style=\"color: #AABBCC\">text colors</s>") == \
            "Let's try \x1b[0m\x1b[38;2;170;187;204mtext colors\x1b[0m"
        # Background colors (with an rgb(N, N, N) expression).
        assert html_to_ansi("Let's try <span style=\"background-color: rgb(50, 50, 50)\">background colors</s>") == \
            "Let's try \x1b[0m\x1b[48;2;50;50;50mbackground colors\x1b[0m"
        # Line breaks.
        assert html_to_ansi("Let's try some<br>line<br>breaks") == \
            "Let's try some\nline\nbreaks"
        # Check that decimal entities are decoded.
        assert html_to_ansi("&#38;") == "&"
        # Check that named entities are decoded.
        assert html_to_ansi("&amp;") == "&"
        assert html_to_ansi("&gt;") == ">"
        assert html_to_ansi("&lt;") == "<"
        # Check that hexadecimal entities are decoded.
        assert html_to_ansi("&#x26;") == "&"
        # Check that the text callback is actually called.

        def callback(text):
            return text.replace(':wink:', ';-)')

        assert ':wink:' not in html_to_ansi('<b>:wink:</b>', callback=callback)
        # Check that the text callback doesn't process preformatted text.
        assert ':wink:' in html_to_ansi('<code>:wink:</code>', callback=callback)
        # Try a somewhat convoluted but nevertheless real life example from my
        # personal chat archives that causes humanfriendly releases 4.15 and
        # 4.15.1 to raise an exception.
        assert html_to_ansi(u'''
            Tweakers zit er idd nog steeds:<br><br>
            peter@peter-work&gt; curl -s <a href="tweakers.net">tweakers.net</a> | grep -i hosting<br>
            &lt;a href="<a href="http://www.true.nl/webhosting/">http://www.true.nl/webhosting/</a>"
                rel="external" id="true" title="Hosting door True"&gt;&lt;/a&gt;<br>
            Hosting door &lt;a href="<a href="http://www.true.nl/vps/">http://www.true.nl/vps/</a>"
                title="VPS hosting" rel="external"&gt;True</a>
        ''')

    def test_generate_output(self):
        """Test the :func:`humanfriendly.terminal.output()` function."""
        text = "Standard output generated by output()"
        with CaptureOutput(merged=False) as capturer:
            output(text)
            self.assertEqual([text], capturer.stdout.get_lines())
            self.assertEqual([], capturer.stderr.get_lines())

    def test_generate_message(self):
        """Test the :func:`humanfriendly.terminal.message()` function."""
        text = "Standard error generated by message()"
        with CaptureOutput(merged=False) as capturer:
            message(text)
            self.assertEqual([], capturer.stdout.get_lines())
            self.assertEqual([text], capturer.stderr.get_lines())

    def test_generate_warning(self):
        """Test the :func:`humanfriendly.terminal.warning()` function."""
        from capturer import CaptureOutput
        text = "Standard error generated by warning()"
        with CaptureOutput(merged=False) as capturer:
            warning(text)
            self.assertEqual([], capturer.stdout.get_lines())
            self.assertEqual([ansi_wrap(text, color='red')], self.ignore_coverage_warning(capturer.stderr))

    def ignore_coverage_warning(self, stream):
        """
        Filter out coverage.py warning from standard error.

        This is intended to remove the following line from the lines captured
        on the standard error stream:

        Coverage.py warning: No data was collected. (no-data-collected)
        """
        return [line for line in stream.get_lines() if 'no-data-collected' not in line]

    def test_clean_output(self):
        """Test :func:`humanfriendly.terminal.clean_terminal_output()`."""
        # Simple output should pass through unharmed (single line).
        assert clean_terminal_output('foo') == ['foo']
        # Simple output should pass through unharmed (multiple lines).
        assert clean_terminal_output('foo\nbar') == ['foo', 'bar']
        # Carriage returns and preceding substrings are removed.
        assert clean_terminal_output('foo\rbar\nbaz') == ['bar', 'baz']
        # Carriage returns move the cursor to the start of the line without erasing text.
        assert clean_terminal_output('aaa\rab') == ['aba']
        # Backspace moves the cursor one position back without erasing text.
        assert clean_terminal_output('aaa\b\bb') == ['aba']
        # Trailing empty lines should be stripped.
        assert clean_terminal_output('foo\nbar\nbaz\n\n\n') == ['foo', 'bar', 'baz']

    def test_find_terminal_size(self):
        """Test :func:`humanfriendly.terminal.find_terminal_size()`."""
        lines, columns = find_terminal_size()
        # We really can't assert any minimum or maximum values here because it
        # simply doesn't make any sense; it's impossible for me to anticipate
        # on what environments this test suite will run in the future.
        assert lines > 0
        assert columns > 0
        # The find_terminal_size_using_ioctl() function is the default
        # implementation and it will likely work fine. This makes it hard to
        # test the fall back code paths though. However there's an easy way to
        # make find_terminal_size_using_ioctl() fail ...
        saved_stdin = sys.stdin
        saved_stdout = sys.stdout
        saved_stderr = sys.stderr
        try:
            # What do you mean this is brute force?! ;-)
            sys.stdin = StringIO()
            sys.stdout = StringIO()
            sys.stderr = StringIO()
            # Now find_terminal_size_using_ioctl() should fail even though
            # find_terminal_size_using_stty() might work fine.
            lines, columns = find_terminal_size()
            assert lines > 0
            assert columns > 0
            # There's also an ugly way to make `stty size' fail: The
            # subprocess.Popen class uses os.execvp() underneath, so if we
            # clear the $PATH it will break.
            saved_path = os.environ['PATH']
            try:
                os.environ['PATH'] = ''
                # Now find_terminal_size_using_stty() should fail.
                lines, columns = find_terminal_size()
                assert lines > 0
                assert columns > 0
            finally:
                os.environ['PATH'] = saved_path
        finally:
            sys.stdin = saved_stdin
            sys.stdout = saved_stdout
            sys.stderr = saved_stderr

    def test_terminal_capabilities(self):
        """Test the functions that check for terminal capabilities."""
        from capturer import CaptureOutput
        for test_stream in connected_to_terminal, terminal_supports_colors:
            # This test suite should be able to run interactively as well as
            # non-interactively, so we can't expect or demand that standard streams
            # will always be connected to a terminal. Fortunately Capturer enables
            # us to fake it :-).
            for stream in sys.stdout, sys.stderr:
                with CaptureOutput():
                    assert test_stream(stream)
            # Test something that we know can never be a terminal.
            with open(os.devnull) as handle:
                assert not test_stream(handle)
            # Verify that objects without isatty() don't raise an exception.
            assert not test_stream(object())

    def test_show_pager(self):
        """Test :func:`humanfriendly.terminal.show_pager()`."""
        original_pager = os.environ.get('PAGER', None)
        try:
            # We specifically avoid `less' because it would become awkward to
            # run the test suite in an interactive terminal :-).
            os.environ['PAGER'] = 'cat'
            # Generate a significant amount of random text spread over multiple
            # lines that we expect to be reported literally on the terminal.
            random_text = "\n".join(random_string(25) for i in range(50))
            # Run the pager command and validate the output.
            with CaptureOutput() as capturer:
                show_pager(random_text)
                assert random_text in capturer.get_text()
        finally:
            if original_pager is not None:
                # Restore the original $PAGER value.
                os.environ['PAGER'] = original_pager
            else:
                # Clear the custom $PAGER value.
                os.environ.pop('PAGER')

    def test_get_pager_command(self):
        """Test :func:`humanfriendly.terminal.get_pager_command()`."""
        # Make sure --RAW-CONTROL-CHARS isn't used when it's not needed.
        assert '--RAW-CONTROL-CHARS' not in get_pager_command("Usage message")
        # Make sure --RAW-CONTROL-CHARS is used when it's needed.
        assert '--RAW-CONTROL-CHARS' in get_pager_command(ansi_wrap("Usage message", bold=True))
        # Make sure that less-specific options are only used when valid.
        options_specific_to_less = ['--no-init', '--quit-if-one-screen']
        for pager in 'cat', 'less':
            original_pager = os.environ.get('PAGER', None)
            try:
                # Set $PAGER to `cat' or `less'.
                os.environ['PAGER'] = pager
                # Get the pager command line.
                command_line = get_pager_command()
                # Check for less-specific options.
                if pager == 'less':
                    assert all(opt in command_line for opt in options_specific_to_less)
                else:
                    assert not any(opt in command_line for opt in options_specific_to_less)
            finally:
                if original_pager is not None:
                    # Restore the original $PAGER value.
                    os.environ['PAGER'] = original_pager
                else:
                    # Clear the custom $PAGER value.
                    os.environ.pop('PAGER')

    def test_find_meta_variables(self):
        """Test :func:`humanfriendly.usage.find_meta_variables()`."""
        assert sorted(find_meta_variables("""
            Here's one example: --format-number=VALUE
            Here's another example: --format-size=BYTES
            A final example: --format-timespan=SECONDS
            This line doesn't contain a META variable.
        """)) == sorted(['VALUE', 'BYTES', 'SECONDS'])

    def test_parse_usage_simple(self):
        """Test :func:`humanfriendly.usage.parse_usage()` (a simple case)."""
        introduction, options = self.preprocess_parse_result("""
            Usage: my-fancy-app [OPTIONS]

            Boring description.

            Supported options:

              -h, --help

                Show this message and exit.
        """)
        # The following fragments are (expected to be) part of the introduction.
        assert "Usage: my-fancy-app [OPTIONS]" in introduction
        assert "Boring description." in introduction
        assert "Supported options:" in introduction
        # The following fragments are (expected to be) part of the documented options.
        assert "-h, --help" in options
        assert "Show this message and exit." in options

    def test_parse_usage_tricky(self):
        """Test :func:`humanfriendly.usage.parse_usage()` (a tricky case)."""
        introduction, options = self.preprocess_parse_result("""
            Usage: my-fancy-app [OPTIONS]

            Here's the introduction to my-fancy-app. Some of the lines in the
            introduction start with a command line option just to confuse the
            parsing algorithm :-)

            For example
            --an-awesome-option
            is still part of the introduction.

            Supported options:

              -a, --an-awesome-option

                Explanation why this is an awesome option.

              -b, --a-boring-option

                Explanation why this is a boring option.
        """)
        # The following fragments are (expected to be) part of the introduction.
        assert "Usage: my-fancy-app [OPTIONS]" in introduction
        assert any('still part of the introduction' in p for p in introduction)
        assert "Supported options:" in introduction
        # The following fragments are (expected to be) part of the documented options.
        assert "-a, --an-awesome-option" in options
        assert "Explanation why this is an awesome option." in options
        assert "-b, --a-boring-option" in options
        assert "Explanation why this is a boring option." in options

    def test_parse_usage_commas(self):
        """Test :func:`humanfriendly.usage.parse_usage()` against option labels containing commas."""
        introduction, options = self.preprocess_parse_result("""
            Usage: my-fancy-app [OPTIONS]

            Some introduction goes here.

            Supported options:

              -f, --first-option

                Explanation of first option.

              -s, --second-option=WITH,COMMA

                This should be a separate option's description.
        """)
        # The following fragments are (expected to be) part of the introduction.
        assert "Usage: my-fancy-app [OPTIONS]" in introduction
        assert "Some introduction goes here." in introduction
        assert "Supported options:" in introduction
        # The following fragments are (expected to be) part of the documented options.
        assert "-f, --first-option" in options
        assert "Explanation of first option." in options
        assert "-s, --second-option=WITH,COMMA" in options
        assert "This should be a separate option's description." in options

    def preprocess_parse_result(self, text):
        """Ignore leading/trailing whitespace in usage parsing tests."""
        return tuple([p.strip() for p in r] for r in parse_usage(dedent(text)))

    def test_format_usage(self):
        """Test :func:`humanfriendly.usage.format_usage()`."""
        # Test that options are highlighted.
        usage_text = "Just one --option"
        formatted_text = format_usage(usage_text)
        assert len(formatted_text) > len(usage_text)
        assert formatted_text.startswith("Just one ")
        # Test that the "Usage: ..." line is highlighted.
        usage_text = "Usage: humanfriendly [OPTIONS]"
        formatted_text = format_usage(usage_text)
        assert len(formatted_text) > len(usage_text)
        assert usage_text in formatted_text
        assert not formatted_text.startswith(usage_text)
        # Test that meta variables aren't erroneously highlighted.
        usage_text = (
            "--valid-option=VALID_METAVAR\n"
            "VALID_METAVAR is bogus\n"
            "INVALID_METAVAR should not be highlighted\n"
        )
        formatted_text = format_usage(usage_text)
        formatted_lines = formatted_text.splitlines()
        # Make sure the meta variable in the second line is highlighted.
        assert ANSI_CSI in formatted_lines[1]
        # Make sure the meta variable in the third line isn't highlighted.
        assert ANSI_CSI not in formatted_lines[2]

    def test_render_usage(self):
        """Test :func:`humanfriendly.usage.render_usage()`."""
        assert render_usage("Usage: some-command WITH ARGS") == "**Usage:** `some-command WITH ARGS`"
        assert render_usage("Supported options:") == "**Supported options:**"
        assert 'code-block' in render_usage(dedent("""
            Here comes a shell command:

              $ echo test
              test
        """))
        assert all(token in render_usage(dedent("""
            Supported options:

              -n, --dry-run

                Don't change anything.
        """)) for token in ('`-n`', '`--dry-run`'))

    def test_deprecated_args(self):
        """Test the deprecated_args() decorator function."""
        @deprecated_args('foo', 'bar')
        def test_function(**options):
            assert options['foo'] == 'foo'
            assert options.get('bar') in (None, 'bar')
            return 42
        fake_fn = MagicMock()
        with PatchedAttribute(warnings, 'warn', fake_fn):
            assert test_function('foo', 'bar') == 42
            with self.assertRaises(TypeError):
                test_function('foo', 'bar', 'baz')
        assert fake_fn.was_called

    def test_alias_proxy_deprecation_warning(self):
        """Test that the DeprecationProxy class emits deprecation warnings."""
        fake_fn = MagicMock()
        with PatchedAttribute(warnings, 'warn', fake_fn):
            module = sys.modules[__name__]
            aliases = dict(concatenate='humanfriendly.text.concatenate')
            proxy = DeprecationProxy(module, aliases)
            assert proxy.concatenate == concatenate
        assert fake_fn.was_called

    def test_alias_proxy_sphinx_compensation(self):
        """Test that the DeprecationProxy class emits deprecation warnings."""
        with PatchedItem(sys.modules, 'sphinx', types.ModuleType('sphinx')):
            define_aliases(__name__, concatenate='humanfriendly.text.concatenate')
            assert "concatenate" in dir(sys.modules[__name__])
            assert "concatenate" in get_aliases(__name__)

    def test_alias_proxy_sphinx_integration(self):
        """Test that aliases can be injected into generated documentation."""
        module = sys.modules[__name__]
        define_aliases(__name__, concatenate='humanfriendly.text.concatenate')
        lines = module.__doc__.splitlines()
        deprecation_note_callback(app=None, what=None, name=None, obj=module, options=None, lines=lines)
        # Check that something was injected.
        assert "\n".join(lines) != module.__doc__

    def test_sphinx_customizations(self):
        """Test the :mod:`humanfriendly.sphinx` module."""
        class FakeApp(object):

            def __init__(self):
                self.callbacks = {}
                self.roles = {}

            def __documented_special_method__(self):
                """Documented unofficial special method."""
                pass

            def __undocumented_special_method__(self):
                # Intentionally not documented :-).
                pass

            def add_role(self, name, callback):
                self.roles[name] = callback

            def connect(self, event, callback):
                self.callbacks.setdefault(event, []).append(callback)

            def bogus_usage(self):
                """Usage: This is not supposed to be reformatted!"""
                pass

        # Test event callback registration.
        fake_app = FakeApp()
        setup(fake_app)
        assert man_role == fake_app.roles['man']
        assert pypi_role == fake_app.roles['pypi']
        assert deprecation_note_callback in fake_app.callbacks['autodoc-process-docstring']
        assert special_methods_callback in fake_app.callbacks['autodoc-skip-member']
        assert usage_message_callback in fake_app.callbacks['autodoc-process-docstring']
        # Test that `special methods' which are documented aren't skipped.
        assert special_methods_callback(
            app=None, what=None, name=None,
            obj=FakeApp.__documented_special_method__,
            skip=True, options=None,
        ) is False
        # Test that `special methods' which are undocumented are skipped.
        assert special_methods_callback(
            app=None, what=None, name=None,
            obj=FakeApp.__undocumented_special_method__,
            skip=True, options=None,
        ) is True
        # Test formatting of usage messages. obj/lines
        from humanfriendly import cli, sphinx
        # We expect the docstring in the `cli' module to be reformatted
        # (because it contains a usage message in the expected format).
        assert self.docstring_is_reformatted(cli)
        # We don't expect the docstring in the `sphinx' module to be
        # reformatted (because it doesn't contain a usage message).
        assert not self.docstring_is_reformatted(sphinx)
        # We don't expect the docstring of the following *method* to be
        # reformatted because only *module* docstrings should be reformatted.
        assert not self.docstring_is_reformatted(fake_app.bogus_usage)

    def docstring_is_reformatted(self, entity):
        """Check whether :func:`.usage_message_callback()` reformats a module's docstring."""
        lines = trim_empty_lines(entity.__doc__).splitlines()
        saved_lines = list(lines)
        usage_message_callback(
            app=None, what=None, name=None,
            obj=entity, options=None, lines=lines,
        )
        return lines != saved_lines


def normalize_timestamp(value, ndigits=1):
    """
    Round timestamps to the given number of digits.

    This helps to make the test suite less sensitive to timing issues caused by
    multitasking, processor scheduling, etc.
    """
    return '%.2f' % round(float(value), ndigits=ndigits)<|MERGE_RESOLUTION|>--- conflicted
+++ resolved
@@ -4,7 +4,7 @@
 # Tests for the `humanfriendly' package.
 #
 # Author: Peter Odding <peter.odding@paylogic.eu>
-# Last Change: December 1, 2020
+# Last Change: June 11, 2021
 # URL: https://humanfriendly.readthedocs.io
 
 """Test suite for the `humanfriendly` package."""
@@ -793,13 +793,8 @@
                         .replace(ANSI_HIDE_CURSOR, ''))
         lines = [line for line in output.split(ANSI_ERASE_LINE) if line]
         self.assertTrue(len(lines) > 0)
-<<<<<<< HEAD
-        self.assertTrue(all('test spinner' in ln for ln in lines))
-        self.assertTrue(all('%' in ln for ln in lines))
-=======
         self.assertTrue(all('test spinner' in line for line in lines))
         self.assertTrue(all('%' in line for line in lines))
->>>>>>> fe13274f
         self.assertEqual(sorted(set(lines)), sorted(lines))
 
     def test_automatic_spinner(self):
@@ -963,11 +958,7 @@
         # https://github.com/xolox/python-humanfriendly/issues/28
         returncode, output = run_cli(main, '--demo')
         assert returncode == 0
-<<<<<<< HEAD
-        lines = [ansi_strip(ln) for ln in output.splitlines()]
-=======
         lines = [ansi_strip(line) for line in output.splitlines()]
->>>>>>> fe13274f
         assert "Text styles:" in lines
         assert "Foreground colors:" in lines
         assert "Background colors:" in lines
