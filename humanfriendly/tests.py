--- conflicted
+++ resolved
@@ -823,13 +823,8 @@
                         .replace(ANSI_HIDE_CURSOR, ''))
         lines = [line for line in output.split(ANSI_ERASE_LINE) if line]
         self.assertTrue(len(lines) > 0)
-<<<<<<< HEAD
-        self.assertTrue(all('test spinner' in x for x in lines))
-        self.assertTrue(all('%' in x for x in lines))
-=======
         self.assertTrue(all('test spinner' in ln for ln in lines))
         self.assertTrue(all('%' in ln for ln in lines))
->>>>>>> 1abbe85e
         self.assertEqual(sorted(set(lines)), sorted(lines))
 
     def test_automatic_spinner(self):
@@ -993,11 +988,7 @@
         # https://github.com/xolox/python-humanfriendly/issues/28
         returncode, output = run_cli(main, '--demo')
         assert returncode == 0
-<<<<<<< HEAD
-        lines = [ansi_strip(x) for x in output.splitlines()]
-=======
         lines = [ansi_strip(ln) for ln in output.splitlines()]
->>>>>>> 1abbe85e
         assert "Text styles:" in lines
         assert "Foreground colors:" in lines
         assert "Background colors:" in lines
