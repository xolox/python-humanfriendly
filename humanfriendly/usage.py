# Human friendly input/output in Python.
#
# Author: Peter Odding <peter@peterodding.com>
# Last Change: December 1, 2020
# URL: https://humanfriendly.readthedocs.io

"""
Parsing and reformatting of usage messages.

The :mod:`~humanfriendly.usage` module parses and reformats usage messages:

- The :func:`format_usage()` function takes a usage message and inserts ANSI
  escape sequences that highlight items of special significance like command
  line options, meta variables, etc. The resulting usage message is (intended
  to be) easier to read on a terminal.

- The :func:`render_usage()` function takes a usage message and rewrites it to
  reStructuredText_ suitable for inclusion in the documentation of a Python
  package. This provides a DRY solution to keeping a single authoritative
  definition of the usage message while making it easily available in
  documentation. As a cherry on the cake it's not just a pre-formatted dump of
  the usage message but a nicely formatted reStructuredText_ fragment.

- The remaining functions in this module support the two functions above.

Usage messages in general are free format of course, however the functions in
this module assume a certain structure from usage messages in order to
successfully parse and reformat them, refer to :func:`parse_usage()` for
details.

.. _DRY: https://en.wikipedia.org/wiki/Don%27t_repeat_yourself
.. _reStructuredText: https://en.wikipedia.org/wiki/ReStructuredText
"""

# Standard library modules.
import csv
import functools
import logging
import re

# Standard library module or external dependency (see setup.py).
from importlib import import_module

# Modules included in our package.
from humanfriendly.compat import StringIO
from humanfriendly.text import dedent, split_paragraphs, trim_empty_lines

# Public identifiers that require documentation.
__all__ = (
    'find_meta_variables',
    'format_usage',
    'import_module',  # previously exported (backwards compatibility)
    'inject_usage',
    'parse_usage',
    'render_usage',
    'USAGE_MARKER',
)

USAGE_MARKER = "Usage:"
"""The string that starts the first line of a usage message."""

START_OF_OPTIONS_MARKER = "Supported options:"
"""The string that marks the start of the documented command line options."""

# Compiled regular expression used to tokenize usage messages.
USAGE_PATTERN = re.compile(r'''
    # Make sure whatever we're matching isn't preceded by a non-whitespace
    # character.
    (?<!\S)
    (
        # A short command line option or a long command line option
        # (possibly including a meta variable for a value).
        (-\w|--\w+(-\w+)*(=\S+)?)
        # Or ...
        |
        # An environment variable.
        \$[A-Za-z_][A-Za-z0-9_]*
        # Or ...
        |
        # Might be a meta variable (usage() will figure it out).
        [A-Z][A-Z0-9_]+
    )
''', re.VERBOSE)

# Compiled regular expression used to recognize options.
OPTION_PATTERN = re.compile(r'^(-\w|--\w+(-\w+)*(=\S+)?)$')

# Initialize a logger for this module.
logger = logging.getLogger(__name__)


def format_usage(usage_text):
    """
    Highlight special items in a usage message.

    :param usage_text: The usage message to process (a string).
    :returns: The usage message with special items highlighted.

    This function highlights the following special items:

    - The initial line of the form "Usage: ..."
    - Short and long command line options
    - Environment variables
    - Meta variables (see :func:`find_meta_variables()`)

    All items are highlighted in the color defined by
    :data:`.HIGHLIGHT_COLOR`.
    """
    # Ugly workaround to avoid circular import errors due to interdependencies
    # between the humanfriendly.terminal and humanfriendly.usage modules.
    from humanfriendly.terminal import ansi_wrap, HIGHLIGHT_COLOR
    formatted_lines = []
    meta_variables = find_meta_variables(usage_text)
    for line in usage_text.strip().splitlines(True):
        if line.startswith(USAGE_MARKER):
            # Highlight the "Usage: ..." line in bold font and color.
            formatted_lines.append(ansi_wrap(line, color=HIGHLIGHT_COLOR))
        else:
            # Highlight options, meta variables and environment variables.
            formatted_lines.append(replace_special_tokens(
                line, meta_variables,
                lambda token: ansi_wrap(token, color=HIGHLIGHT_COLOR),
            ))
    return ''.join(formatted_lines)


def find_meta_variables(usage_text):
    """
    Find the meta variables in the given usage message.

    :param usage_text: The usage message to parse (a string).
    :returns: A list of strings with any meta variables found in the usage
              message.

    When a command line option requires an argument, the convention is to
    format such options as ``--option=ARG``. The text ``ARG`` in this example
    is the meta variable.
    """
    meta_variables = set()
    for match in USAGE_PATTERN.finditer(usage_text):
        token = match.group(0)
        if token.startswith('-'):
            option, _, value = token.partition('=')
            if value:
                meta_variables.add(value)
    return list(meta_variables)


def parse_usage(text):
    """
    Parse a usage message by inferring its structure (and making some assumptions :-).

    :param text: The usage message to parse (a string).
    :returns: A tuple of two lists:

              1. A list of strings with the paragraphs of the usage message's
                 "introduction" (the paragraphs before the documentation of the
                 supported command line options).

              2. A list of strings with pairs of command line options and their
                 descriptions: Item zero is a line listing a supported command
                 line option, item one is the description of that command line
                 option, item two is a line listing another supported command
                 line option, etc.

    Usage messages in general are free format of course, however
    :func:`parse_usage()` assume a certain structure from usage messages in
    order to successfully parse them:

    - The usage message starts with a line ``Usage: ...`` that shows a symbolic
      representation of the way the program is to be invoked.

    - After some free form text a line ``Supported options:`` (surrounded by
      empty lines) precedes the documentation of the supported command line
      options.

    - The command line options are documented as follows::

        -v, --verbose

          Make more noise.

      So all of the variants of the command line option are shown together on a
      separate line, followed by one or more paragraphs describing the option.

    - There are several other minor assumptions, but to be honest I'm not sure if
      anyone other than me is ever going to use this functionality, so for now I
      won't list every intricate detail :-).

      If you're curious anyway, refer to the usage message of the `humanfriendly`
      package (defined in the :mod:`humanfriendly.cli` module) and compare it with
      the usage message you see when you run ``humanfriendly --help`` and the
      generated usage message embedded in the readme.

      Feel free to request more detailed documentation if you're interested in
      using the :mod:`humanfriendly.usage` module outside of the little ecosystem
      of Python packages that I have been building over the past years.
    """
    introduction = []
    documented_options = []
    # Split the raw usage message into paragraphs.
    paragraphs = split_paragraphs(text)
    # Get the paragraphs that are part of the introduction.
    while paragraphs:
        # Check whether we've found the end of the introduction.
        end_of_intro = (paragraphs[0] == START_OF_OPTIONS_MARKER)
        # Append the current paragraph to the introduction.
        introduction.append(paragraphs.pop(0))
        # Stop after we've processed the complete introduction.
        if end_of_intro:
            break
    logger.debug("Parsed introduction: %s", introduction)
    # Parse the paragraphs that document command line options.
    while paragraphs:
        documented_options.append(dedent(paragraphs.pop(0)))
        description = []
        while paragraphs:
            # Check if the next paragraph starts the documentation of another
            # command line option. We split on a comma followed by a space so
            # that our parsing doesn't trip up when the label used for an
            # option's value contains commas.
            tokens = [t.strip() for t in re.split(r',\s', paragraphs[0]) if t and not t.isspace()]
            if all(OPTION_PATTERN.match(t) for t in tokens):
                break
            else:
                description.append(paragraphs.pop(0))
        # Join the description's paragraphs back together so we can remove
        # common leading indentation.
        documented_options.append(dedent('\n\n'.join(description)))
    logger.debug("Parsed options: %s", documented_options)
    return introduction, documented_options


def render_usage(text):
    """
    Reformat a command line program's usage message to reStructuredText_.

    :param text: The plain text usage message (a string).
    :returns: The usage message rendered to reStructuredText_ (a string).
    """
    meta_variables = find_meta_variables(text)
    introduction, options = parse_usage(text)
    output = [render_paragraph(p, meta_variables) for p in introduction]
    if options:
        output.append('\n'.join([
            '.. csv-table::',
            '   :header: Option, Description',
            '   :widths: 30, 70',
            '',
        ]))
        csv_buffer = StringIO()
        csv_writer = csv.writer(csv_buffer)
        while options:
            variants = options.pop(0)
            description = options.pop(0)
            csv_writer.writerow([
                render_paragraph(variants, meta_variables),
                ('\n\n'.join(render_paragraph(p, meta_variables) for p in split_paragraphs(description))).rstrip(),
            ])
        csv_lines = csv_buffer.getvalue().splitlines()
<<<<<<< HEAD
        output.append('\n'.join('   %s' % ln for ln in csv_lines))
=======
        output.append('\n'.join('   %s' % line for line in csv_lines))
>>>>>>> fe13274f
    logger.debug("Rendered output: %s", output)
    return '\n\n'.join(trim_empty_lines(o) for o in output)


def inject_usage(module_name):
    """
    Use cog_ to inject a usage message into a reStructuredText_ file.

    :param module_name: The name of the module whose ``__doc__`` attribute is
                        the source of the usage message (a string).

    This simple wrapper around :func:`render_usage()` makes it very easy to
    inject a reformatted usage message into your documentation using cog_. To
    use it you add a fragment like the following to your ``*.rst`` file::

       .. [[[cog
       .. from humanfriendly.usage import inject_usage
       .. inject_usage('humanfriendly.cli')
       .. ]]]
       .. [[[end]]]

    The lines in the fragment above are single line reStructuredText_ comments
    that are not copied to the output. Their purpose is to instruct cog_ where
    to inject the reformatted usage message. Once you've added these lines to
    your ``*.rst`` file, updating the rendered usage message becomes really
    simple thanks to cog_:

    .. code-block:: sh

       $ cog.py -r README.rst

    This will inject or replace the rendered usage message in your
    ``README.rst`` file with an up to date copy.

    .. _cog: http://nedbatchelder.com/code/cog/
    """
    import cog
    usage_text = import_module(module_name).__doc__
    cog.out("\n" + render_usage(usage_text) + "\n\n")


def render_paragraph(paragraph, meta_variables):
    # Reformat the "Usage:" line to highlight "Usage:" in bold and show the
    # remainder of the line as pre-formatted text.
    if paragraph.startswith(USAGE_MARKER):
        tokens = paragraph.split()
        return "**%s** `%s`" % (tokens[0], ' '.join(tokens[1:]))
    # Reformat the "Supported options:" line to highlight it in bold.
    if paragraph == 'Supported options:':
        return "**%s**" % paragraph
    # Reformat shell transcripts into code blocks.
    if re.match(r'^\s*\$\s+\S', paragraph):
        # Split the paragraph into lines.
        lines = paragraph.splitlines()
        # Check if the paragraph is already indented.
        if not paragraph[0].isspace():
            # If the paragraph isn't already indented we'll indent it now.
            lines = ['  %s' % line for line in lines]
        lines.insert(0, '.. code-block:: sh')
        lines.insert(1, '')
        return "\n".join(lines)
    # The following reformatting applies only to paragraphs which are not
    # indented. Yes this is a hack - for now we assume that indented paragraphs
    # are code blocks, even though this assumption can be wrong.
    if not paragraph[0].isspace():
        # Change UNIX style `quoting' so it doesn't trip up DocUtils.
        paragraph = re.sub("`(.+?)'", r'"\1"', paragraph)
        # Escape asterisks.
        paragraph = paragraph.replace('*', r'\*')
        # Reformat inline tokens.
        paragraph = replace_special_tokens(
            paragraph, meta_variables,
            lambda token: '``%s``' % token,
        )
    return paragraph


def replace_special_tokens(text, meta_variables, replace_fn):
    return USAGE_PATTERN.sub(functools.partial(
        replace_tokens_callback,
        meta_variables=meta_variables,
        replace_fn=replace_fn
    ), text)


def replace_tokens_callback(match, meta_variables, replace_fn):
    token = match.group(0)
    if not (re.match('^[A-Z][A-Z0-9_]+$', token) and token not in meta_variables):
        token = replace_fn(token)
    return token<|MERGE_RESOLUTION|>--- conflicted
+++ resolved
@@ -1,7 +1,7 @@
 # Human friendly input/output in Python.
 #
 # Author: Peter Odding <peter@peterodding.com>
-# Last Change: December 1, 2020
+# Last Change: June 11, 2021
 # URL: https://humanfriendly.readthedocs.io
 
 """
@@ -258,11 +258,7 @@
                 ('\n\n'.join(render_paragraph(p, meta_variables) for p in split_paragraphs(description))).rstrip(),
             ])
         csv_lines = csv_buffer.getvalue().splitlines()
-<<<<<<< HEAD
-        output.append('\n'.join('   %s' % ln for ln in csv_lines))
-=======
         output.append('\n'.join('   %s' % line for line in csv_lines))
->>>>>>> fe13274f
     logger.debug("Rendered output: %s", output)
     return '\n\n'.join(trim_empty_lines(o) for o in output)
 
